--- conflicted
+++ resolved
@@ -14,11 +14,7 @@
 # Prepare
 ```
 sudo apt -y install default-jdk
-<<<<<<< HEAD
-sudo apt -y install default-jre 
-=======
 sudo apt -y install default-jre
->>>>>>> 14b65873
 sudo apt -y install libssl-dev
 ```
 
@@ -35,11 +31,7 @@
 # Usage
 ```
 cd $IROHA_HOME
-<<<<<<< HEAD
-git submodule init 
-=======
 git submodule init
->>>>>>> 14b65873
 git submodule update
 cd core/vendor/ed25519; make
 cd $IROHA_HOME
@@ -49,10 +41,6 @@
 mkdir build
 cd build
 cmake ..
-<<<<<<< HEAD
 make 
-=======
-make
->>>>>>> 14b65873
 ../test.sh
 ```