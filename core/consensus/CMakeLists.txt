SET(LIBRARY_OUTPUT_PATH ${PROJECT_BINARY_DIR}/lib)

include_directories(
  "${PROJECT_SOURCE_DIR}/core"
  "${PROJECT_SOURCE_DIR}/core/vendor/thread_pool_cpp/thread_pool"
)

ADD_LIBRARY(sumeragi STATIC
  sumeragi.cpp
)

target_link_libraries(
  sumeragi
  config_manager
  connection_with_grpc
  signature
  event_repository
  objects
)

ADD_LIBRARY(consensus_event STATIC
  consensus_event.cpp
)

target_link_libraries(consensus_event
<<<<<<< HEAD
=======
  config_manager
  commands
>>>>>>> 49cba164
  objects
  validator
  hash
)<|MERGE_RESOLUTION|>--- conflicted
+++ resolved
@@ -23,11 +23,8 @@
 )
 
 target_link_libraries(consensus_event
-<<<<<<< HEAD
-=======
   config_manager
   commands
->>>>>>> 49cba164
   objects
   validator
   hash
