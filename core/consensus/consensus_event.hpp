--- conflicted
+++ resolved
@@ -60,10 +60,7 @@
         const std::string& name,
         const int& value
     );
-<<<<<<< HEAD
 
-=======
->>>>>>> 10dc4575
     explicit ConsensusEvent(
         const std::string& senderPubkey,
         const std::string& domain,
@@ -71,10 +68,7 @@
         const unsigned long long& value,
         const unsigned int& precision
     );
-<<<<<<< HEAD
 
-=======
->>>>>>> 10dc4575
     explicit ConsensusEvent(
         const std::string& senderPubkey,
         const std::string& ownerPublicKey,
@@ -85,11 +79,7 @@
     using Rule = json_parse::Rule;
     using Type = json_parse::Type;
     using Object = json_parse::Object;
-<<<<<<< HEAD
 
-
-=======
->>>>>>> 10dc4575
 
     explicit ConsensusEvent(Object obj);
 
