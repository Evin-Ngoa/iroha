/*
Copyright Soramitsu Co., Ltd. 2016 All Rights Reserved.

Licensed under the Apache License, Version 2.0 (the "License");
you may not use this file except in compliance with the License.
You may obtain a copy of the License at

         http://www.apache.org/licenses/LICENSE-2.0

Unless required by applicable law or agreed to in writing, software
distributed under the License is distributed on an "AS IS" BASIS,
WITHOUT WARRANTIES OR CONDITIONS OF ANY KIND, either express or implied.
See the License for the specific language governing permissions and
limitations under the License.
*/

#include <grpc++/grpc++.h>

#include <consensus/connection/connection.hpp>
#include <util/logger.hpp>
#include <util/datetime.hpp>
#include <service/peer_service.hpp>

#include <infra/config/peer_service_with_json.hpp>
#include <infra/config/iroha_config_with_json.hpp>

#include <string>
#include <vector>
#include <memory>
#include <algorithm>

using grpc::Channel;
using grpc::Server;
using grpc::ServerBuilder;
using grpc::ServerContext;
using grpc::ClientContext;
using grpc::Status;
using grpc::ServerReader;

namespace connection {

    using Api::Sumeragi;
    using Api::TransactionRepository;
    using Api::AssetRepository;

    using Api::Query;
    using Api::StatusResponse;


    using Api::Query;
    using Api::ConsensusEvent;
    using Api::StatusResponse;
    using Api::Transaction;
    using Api::TransactionResponse;
    using Api::AssetResponse;
    using Api::RecieverConfirmation;
    using Api::Signature;

    enum ResponseType {
        RESPONSE_OK,
        // wrong signature
        RESPONSE_INVALID_SIG,
        // connection error
        RESPONSE_ERRCONN,
    };

    using Response = std::pair<std::string, ResponseType>;

    // TODO: very dirty solution, need to be out of here
    #include <crypto/signature.hpp>
    std::function<RecieverConfirmation&&(const std::string&)> sign = [](const std::string &hash) {
        RecieverConfirmation confirm;
        Signature signature;
        signature.set_publickey(config::PeerServiceConfig::getInstance().getMyPublicKey());
        signature.set_signature(signature::sign(
            config::PeerServiceConfig::getInstance().getMyPublicKey(),
            hash,
            config::PeerServiceConfig::getInstance().getMyPrivateKey())
        );
        confirm.set_hash(hash);
        confirm.mutable_signature()->Swap(&signature);
        return confirm;
    };

    std::function<bool(const RecieverConfirmation&)> valid = [](const RecieverConfirmation &c) {
        return signature::verify(c.signature().signature(), c.hash(), c.signature().publickey());
    };

    namespace iroha {
        namespace Sumeragi {
            namespace Verify {
                std::vector<
                        std::function<void(
                                const std::string& from,
                                ConsensusEvent& message)
                        >
                > receivers;
            };
            namespace Torii {
                std::vector<
                        std::function<void(
                                const std::string& from,
                                Transaction& message
                        )>
                > receivers;
            }
        };
        namespace TransactionRepository {
            namespace find {
                std::vector<
                        std::function<void(
                                const std::string& from,
                                Query& message
                        )>
                > receivers;
            };
            namespace fetch {
                std::vector<
                        std::function<void(
                                const std::string& from,
                                Query& message
                        )>
                > receivers;
            };

            namespace fetchStream {
                std::vector<
                        std::function<void(
                                const std::string& from,
                                Query& message
                        )>
                > receivers;
            };
        }
        namespace AssetRepository {
            namespace find {
                std::vector<
                        std::function<void(
                                const std::string &from,
                                Query &message
                        )>
                > receivers;
            }
        }
    };

    class SumeragiConnectionClient {
    public:
        explicit SumeragiConnectionClient(std::shared_ptr<Channel> channel)
                : stub_(Sumeragi::NewStub(channel)) {}

        Response Verify(const ConsensusEvent& consensusEvent) {
            StatusResponse response;
            logger::info("connection")  <<  "Operation";
            logger::info("connection")  <<  "size: "    <<  consensusEvent.eventsignatures_size();
            logger::info("connection")  <<  "name: "    <<  consensusEvent.transaction().asset().name();

            ClientContext context;

            Status status = stub_->Verify(&context, consensusEvent, &response);

            if (status.ok()) {
                logger::info("connection")  << "response: " << response.value();
                return {response.value(), valid(response.confirm()) ? RESPONSE_OK : RESPONSE_INVALID_SIG};
            } else {
                logger::error("connection") << status.error_code() << ": " << status.error_message();
                //std::cout << status.error_code() << ": " << status.error_message();
                return {"RPC failed", RESPONSE_ERRCONN};
            }
        }

        Response Torii(const Transaction& transaction) {
            StatusResponse response;

            ClientContext context;

            Status status = stub_->Torii(&context, transaction, &response);

            if (status.ok()) {
                logger::info("connection")  << "response: " << response.value();
                return {response.value(), RESPONSE_OK};
            } else {
                logger::error("connection") << status.error_code() << ": " << status.error_message();
                //std::cout << status.error_code() << ": " << status.error_message();
                return {"RPC failed", RESPONSE_ERRCONN};
            }
        }

        bool Kagami() {
            StatusResponse response;
            ClientContext context;
            Query query;
            Status status = stub_->Kagami(&context, query, &response);
            if (status.ok()) {
                logger::info("connection")  << "response: " << response.value();
                return true;
            } else {
                logger::error("connection") << status.error_code() << ": " << status.error_message();
                return false;
            }
        }

    private:
        std::unique_ptr<Sumeragi::Stub> stub_;
    };


    class SumeragiConnectionServiceImpl final : public Sumeragi::Service {
    public:

        Status Verify(
                ServerContext*          context,
                const ConsensusEvent*   pevent,
                StatusResponse*         response
        ) override {
            RecieverConfirmation confirm;
            ConsensusEvent event;
            event.CopyFrom(pevent->default_instance());
            event.mutable_eventsignatures()->CopyFrom(pevent->eventsignatures());
            event.mutable_transaction()->CopyFrom(pevent->transaction());
            event.set_status(pevent->status());
            logger::info("connection") << "size: " << event.eventsignatures_size();
            auto dummy = "";
            for (auto& f: iroha::Sumeragi::Verify::receivers){
                f(dummy, event);
            }
            confirm = sign(pevent->transaction().hash());
            response->set_value("OK");
            response->mutable_confirm()->CopyFrom(confirm);
            return Status::OK;
        }

        Status Torii(
            ServerContext*      context,
            const Transaction*  transacion,
            StatusResponse*     response
        ) override {
            RecieverConfirmation confirm;
            auto dummy = "";
            Transaction tx;
            tx.CopyFrom(*transaction);
            for (auto& f: iroha::Sumeragi::Torii::receivers){
                f(dummy, tx);
            }
            confirm = sign(transaction->hash());
            response->set_value("OK");
            response->mutable_confirm()->CopyFrom(confirm);
            return Status::OK;
        }

        Status Kagami(
<<<<<<< HEAD
                ServerContext*      context,
                const Query*          query,
                StatusResponse*     response
=======
            ServerContext*      context,
            const Query*          query,
            StatusResponse*     response
>>>>>>> 50526e6c
        ) override {
            response->set_message("OK, no problem!");
            response->set_value("Alive");
            response->set_timestamp(datetime::unixtime());
            return Status::OK;
        }

    };

    class TransactionRepositoryServiceImpl final : public TransactionRepository::Service {
      public:

        Status find(
            ServerContext*          context,
            const Query*              query,
            TransactionResponse*   response
        ) override {
            Query q;
            q.CopyFrom(*query);
            auto dummy = "";
            for (auto& f: iroha::TransactionRepository::find::receivers){
                f(dummy, q);
            }
            response->set_message("OK");
            return Status::OK;
        }

        Status fetch(
            ServerContext*          context,
            const Query*              query,
            TransactionResponse*   response
        ) override {
            Query q;
            q.CopyFrom(*query);
            auto dummy = "";
            for (auto& f: iroha::TransactionRepository::find::receivers){
                f(dummy, q);
            }
            response->set_message("OK");
            return Status::OK;
        }

        Status fetchStream(
            ServerContext* context,
            ServerReader<Transaction>* reader,
            StatusResponse* response
        ) override {
            Query q;
            std::vector<Transaction> txs;
            Transaction tx;
            while(reader->Read(&tx)){
                txs.push_back(tx);
            }
            response->set_message("OK");
            return Status::OK;
        }
    };

    class AssetRepositoryServiceImpl final : public AssetRepository::Service {
    public:
        Status find(
            ServerContext*          context,
            const Query*              query,
            AssetResponse*         response
        ) override {
            auto dummy = "";
            Query q;
            q.CopyFrom(*query);
            for (auto& f: iroha::AssetRepository::find::receivers){
                f(dummy, q);
            }
            response->set_message("OK");
            return Status::OK;
        }
    };

    namespace iroha {

        namespace Sumeragi {

            SumeragiConnectionServiceImpl service;

            namespace Verify {

                bool receive(
                    const std::function<void(
                        const std::string&,
                        ConsensusEvent&)>& callback
                ) {
                    receivers.push_back(callback);
                    return true;
                }

                bool send(
                    const std::string &ip,
                    const ConsensusEvent &event
                ) {
                    auto receiver_ips = config::PeerServiceConfig::getInstance().getIpList();
                    if (find(receiver_ips.begin(), receiver_ips.end(), ip) != receiver_ips.end()) {
                        SumeragiConnectionClient client(
                            grpc::CreateChannel(
                                ip + ":" + std::to_string(config::IrohaConfigManager::getInstance().getGrpcPortNumber(50051)),
                                grpc::InsecureChannelCredentials()
                            )
                        );
                        // TODO return tx validity
                        auto reply = client.Verify(event);
                        return true;
                    } else {
                        return false;
                    }
                }

                bool sendAll(
                    const ConsensusEvent &event
                ) {
                    auto receiver_ips = config::PeerServiceConfig::getInstance().getIpList();
                    for (auto &ip : receiver_ips) {
                        if (ip != config::PeerServiceConfig::getInstance().getMyIp()) {
                            send(ip, event);
                        }
                    }
                    return true;
                }

            }

            namespace Torii {

                bool receive(
                    const std::function<void(
                    const std::string &,
                    Transaction&)
                > &callback){
                    receivers.push_back(callback);
                    return true;
                }

            }

        }


        namespace PeerService {

            namespace Sumeragi {
                bool send(
                        const std::string &ip,
                        const Transaction &transaction
                ) {
                    auto receiver_ips = config::PeerServiceConfig::getInstance().getIpList();
                    if (find(receiver_ips.begin(), receiver_ips.end(), ip) != receiver_ips.end()) {
                        SumeragiConnectionClient client(
                                grpc::CreateChannel(
                                        ip + ":" + std::to_string(
                                                config::IrohaConfigManager::getInstance().getGrpcPortNumber(50051)),
                                        grpc::InsecureChannelCredentials()
                                )
                        );
                        // TODO return tx validity
                        auto reply = client.Torii(transaction);
                        return true;
                    } else {
                        return false;
                    }
                }

                bool ping(
                        const std::string &ip
                ) {
                    auto receiver_ips = config::PeerServiceConfig::getInstance().getIpList();
                    if (find(receiver_ips.begin(), receiver_ips.end(), ip) != receiver_ips.end()) {
                        SumeragiConnectionClient client(
                                grpc::CreateChannel(
                                        ip + ":" + std::to_string(
                                                config::IrohaConfigManager::getInstance().getGrpcPortNumber(50051)),
                                        grpc::InsecureChannelCredentials()
                                )
                        );
                        return client.Kagami();
                    } else {
                        logger::error("Connection_with_grpc") << "Unexpected ip: " << ip;
                        return false;
                    }
                }
            }
        }

        namespace TransactionRepository {
            TransactionRepositoryServiceImpl service;

            namespace find {
                bool receive(
                    const std::function<void(
                        const std::string &,
                        Query &)> &callback
                ) {
                    receivers.push_back(callback);
                    return true;
                }
            };

            namespace fetch {
                bool receive(
                    const std::function<void(
                        const std::string &,
                        Query &)> &callback
                ) {
                    receivers.push_back(callback);
                    return true;
                }
            };

            namespace fetchStream {
                bool receive(
                    const std::function<void(
                        const std::string &,
                        Query &)> &callback
                ) {
                    receivers.push_back(callback);
                    return true;
                }
            };
        };

        namespace AssetRepository {
            namespace find {
                AssetRepositoryServiceImpl service;

                bool receive(
                        const std::function<void(
                                const std::string &,
                                Query &)> &callback
                ) {
                    receivers.push_back(callback);
                    return true;
                }
            };
        }

    };

    ServerBuilder builder;

    void initialize_peer() {
        std::string server_address("0.0.0.0:" + std::to_string(config::IrohaConfigManager::getInstance().getGrpcPortNumber(50051)));
        builder.AddListeningPort(server_address, grpc::InsecureServerCredentials());
        builder.RegisterService(&iroha::Sumeragi::service);
        builder.RegisterService(&iroha::TransactionRepository::service);
        builder.RegisterService(&iroha::AssetRepository::find::service);
    }

    int run() {
        std::unique_ptr<Server> server(builder.BuildAndStart());
        server->Wait();
        return 0;
    }
    void finish(){
    }

};<|MERGE_RESOLUTION|>--- conflicted
+++ resolved
@@ -232,7 +232,7 @@
 
         Status Torii(
             ServerContext*      context,
-            const Transaction*  transacion,
+            const Transaction*  transaction,
             StatusResponse*     response
         ) override {
             RecieverConfirmation confirm;
@@ -249,15 +249,9 @@
         }
 
         Status Kagami(
-<<<<<<< HEAD
-                ServerContext*      context,
-                const Query*          query,
-                StatusResponse*     response
-=======
             ServerContext*      context,
             const Query*          query,
             StatusResponse*     response
->>>>>>> 50526e6c
         ) override {
             response->set_message("OK, no problem!");
             response->set_value("Alive");
