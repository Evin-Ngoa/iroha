/*
Copyright Soramitsu Co., Ltd. 2016 All Rights Reserved.

Licensed under the Apache License, Version 2.0 (the "License");
you may not use this file except in compliance with the License.
You may obtain a copy of the License at

         http://www.apache.org/licenses/LICENSE-2.0

Unless required by applicable law or agreed to in writing, software
distributed under the License is distributed on an "AS IS" BASIS,
WITHOUT WARRANTIES OR CONDITIONS OF ANY KIND, either express or implied.
See the License for the specific language governing permissions and
limitations under the License.
*/


#include <service/flatbuffer_service.h>
#include <grpc++/grpc++.h>

#include <crypto/hash.hpp>
#include <crypto/signature.hpp>
#include <infra/config/iroha_config_with_json.hpp>
#include <infra/config/peer_service_with_json.hpp>
#include <membership_service/peer_service.hpp>
#include <service/connection.hpp>
#include <utils/datetime.hpp>
#include <utils/expected.hpp>
#include <utils/logger.hpp>

#include <endpoint.grpc.fb.h>
#include <main_generated.h>

#include <algorithm>
#include <memory>
#include <string>
#include <vector>

namespace connection {
    /**
     * Using
     */
    using Sumeragi = ::iroha::Sumeragi;
    using Hijiri = ::iroha::Hijiri;
    using ConsensusEvent = ::iroha::ConsensusEvent;
    using Ping = ::iroha::Ping;
    using Response = ::iroha::Response;
    using Transaction = ::iroha::Transaction;
    using TransactionWrapper = ::iroha::TransactionWrapper;
    using Signature = ::iroha::Signature;

    using grpc::Channel;
    using grpc::Server;
    using grpc::ServerBuilder;
    using grpc::ServerContext;
    using grpc::ClientContext;
    using grpc::Status;

    /**
     * Enum
     */
    enum ResponseType {
        RESPONSE_OK,
        RESPONSE_INVALID_SIG,  // wrong signature
        RESPONSE_ERRCONN,      // connection error
    };


    /************************************************************************************
     * Interface: Verify, Torii :: receive()
     ************************************************************************************/
    template<class CallBackFunc>
    class Receiver {
    public:
        VoidHandler set(CallBackFunc &&rhs) {
            if (receiver_) {
                return makeUnexpected(exception::DuplicateSetArgumentException(
                        "Receiver<" + std::string(typeid(CallBackFunc).name()) + ">",
                        __FILE__));
            }

            receiver_ = std::make_shared<CallBackFunc>(rhs);
            return {};
        }

        // ToDo rewrite operator() overload.
        void invoke(const std::string &from, flatbuffers::unique_ptr_t &&arg) {
            (*receiver_)(from, std::move(arg));
        }

    private:
        std::shared_ptr<CallBackFunc> receiver_;
    };

    /**
     * Verify
     */
    namespace iroha {
        namespace SumeragiImpl {
            namespace Verify {
                Receiver<Verify::CallBackFunc> receiver;

                void receive(Verify::CallBackFunc&& callback) {
                    receiver.set(std::move(callback));
                }

            } // namespace Verify
        } // namespace SumeragiImpl
    } // namespace iroha

    /**
     * Torii
     */
    namespace iroha {
        namespace SumeragiImpl {
            namespace Torii {
                Receiver<Torii::CallBackFunc> receiver;

                void receive(Torii::CallBackFunc&& callback) {
                    receiver.set(std::move(callback));
                }

            }  // namespace Torii
        }  // namespace SumeragiImpl
    }  // namespace iroha

    /************************************************************************************
     * RPC: Verify, Torii
     ************************************************************************************/
    /**
     * SumeragiConnectionClient
     * - Verify, Torii
     */
    class SumeragiConnectionClient {
    public:
        explicit SumeragiConnectionClient(std::shared_ptr<Channel> channel)
                : stub_(Sumeragi::NewStub(channel)) {}

        const ::iroha::Response *Verify(
                const ::iroha::ConsensusEvent &consensusEvent) const {
            ClientContext context;
            flatbuffers::BufferRef<Response> responseRef;
            logger::info("connection") << "Operation";
            logger::info("connection")
                    << "size: " << consensusEvent.peerSignatures()->size();
            logger::info("connection")
                    << "Transaction: "
                    << flatbuffer_service::toString(
                            *consensusEvent.transactions()->Get(0)->tx_nested_root());

            flatbuffers::FlatBufferBuilder fbb;
            // ToDo: Copy consensus event twice in toConsensusEvent() and
            // copyConsensusEvent(). What's best solution?
            auto eventOffset =
                    flatbuffer_service::copyConsensusEvent(fbb, consensusEvent);
            if (!eventOffset) {
                // FIXME:
                // RPCのエラーではないが、Responseで返すべきか、makeUnexpectedで返すべきか
                // ERROR;
                assert(false);  // ToDo: Do error-handling
            }

            fbb.Finish(*eventOffset);

            auto requestConsensusEventRef =
                    flatbuffers::BufferRef<::iroha::ConsensusEvent>(fbb.GetBufferPointer(),
                                                                    fbb.GetSize());

            Status status =
                    stub_->Verify(&context, requestConsensusEventRef, &responseRef);

            if (status.ok()) {
                logger::info("connection")
                        << "response: " << responseRef.GetRoot()->message()->c_str();
                return responseRef.GetRoot();
            } else {
                logger::error("connection") << static_cast<int>(status.error_code())
                                            << ": " << status.error_message();
                return responseRef.GetRoot();
                // std::cout << status.error_code() << ": " << status.error_message();
                // return {"RPC failed", RESPONSE_ERRCONN};
            }
        }

        const ::iroha::Response *Torii(
                const ::iroha::Transaction &transaction) const {
            // Copy transaction to FlatBufferBuilder memory, then create
            // BufferRef<Transaction>
            // and share it to another sumeragi by using stub interface Torii.

<<<<<<< HEAD
    const ::iroha::Response *Torii(
      const ::iroha::Transaction &transaction) const {
      // Copy transaction to FlatBufferBuilder memory, then create
      // BufferRef<Transaction>
      // and share it to another sumeragi by using stub interface Torii.

      ::grpc::ClientContext clientContext;
      flatbuffers::FlatBufferBuilder fbbTransaction;

      std::vector<uint8_t> hashBlob(transaction.hash()->begin(),
                                    transaction.hash()->end());

      std::vector<flatbuffers::Offset<::iroha::Signature>> signatures;
      for (auto &&txSig : *transaction.signatures()) {
        std::vector<uint8_t> data(*txSig->signature()->begin(),
                                  *txSig->signature()->end());
        signatures.emplace_back(::iroha::CreateSignatureDirect(
          fbbTransaction, txSig->publicKey()->c_str(), &data));
      }

      auto commandOffset = [&] {
        std::size_t length = 0;
        auto commandBuf = extractCommandBuffer(transaction, length);
        flatbuffers::Verifier verifier(commandBuf.get(), length);
        ::iroha::VerifyCommand(verifier, commandBuf.get(),
                               transaction.command_type());
        return flatbuffer_service::CreateCommandDirect(
          fbbTransaction, commandBuf.get(), transaction.command_type());
      }();

      std::vector<uint8_t> attachmentData(
        *transaction.attachment()->data()->begin(),
        *transaction.attachment()->data()->end());

      auto transactionOffset = ::iroha::CreateTransactionDirect(
        fbbTransaction, transaction.creatorPubKey()->c_str(),
        transaction.command_type(), commandOffset, &signatures, &hashBlob,
        transaction.timestamp(),
        ::iroha::CreateAttachmentDirect(
          fbbTransaction, transaction.attachment()->mime()->c_str(),
          &attachmentData
        ));

      fbbTransaction.Finish(transactionOffset);

      flatbuffers::BufferRef<::iroha::Transaction> reqTransactionRef(
        fbbTransaction.GetBufferPointer(), fbbTransaction.GetSize());

      flatbuffers::BufferRef<Response> responseRef;

      Status status =
        stub_->Torii(&clientContext, reqTransactionRef, &responseRef);

      if (status.ok()) {
        logger::info("connection")
          << "response: " << responseRef.GetRoot()->message();
        return responseRef.GetRoot();
      } else {
        logger::error("connection") << static_cast<int>(status.error_code())
                                    << ": " << status.error_message();
        // std::cout << status.error_code() << ": " << status.error_message();
        return responseRef.GetRoot();
      }
    }
=======
            ::grpc::ClientContext clientContext;
            flatbuffers::FlatBufferBuilder fbbTransaction;
>>>>>>> 310a7118

            std::vector<uint8_t> hashBlob(transaction.hash()->begin(),
                                          transaction.hash()->end());

            std::vector<flatbuffers::Offset<::iroha::Signature>> signatures;
            for (auto &&txSig : *transaction.signatures()) {
                std::vector<uint8_t> data(*txSig->signature()->begin(),
                                          *txSig->signature()->end());
                signatures.emplace_back(::iroha::CreateSignatureDirect(
                        fbbTransaction, txSig->publicKey()->c_str(), &data));
            }

            // FIXED: leak reinterpret_cast<>(...)
            // -> extractCommandBuffer(calls flatbuffer_service::CreateCommandDirect())
            auto commandOffset = [&] {
                std::size_t length = 0;
                auto commandBuf = extractCommandBuffer(transaction, length);
                flatbuffers::Verifier verifier(commandBuf.get(), length);
                ::iroha::VerifyCommand(verifier, commandBuf.get(),
                                       transaction.command_type());
                return flatbuffer_service::CreateCommandDirect(
                        fbbTransaction, commandBuf.get(), transaction.command_type());
            }();

            std::vector<uint8_t> attachmentData(
                    *transaction.attachment()->data()->begin(),
                    *transaction.attachment()->data()->end());

            auto transactionOffset = ::iroha::CreateTransactionDirect(
                    fbbTransaction, transaction.creatorPubKey()->c_str(),
                    transaction.command_type(), commandOffset, &signatures, &hashBlob,
                    transaction.timestamp(),
                    ::iroha::CreateAttachmentDirect(
                            fbbTransaction, transaction.attachment()->mime()->c_str(),
                            &attachmentData
                    ));

            fbbTransaction.Finish(transactionOffset);

            flatbuffers::BufferRef<::iroha::Transaction> reqTransactionRef(
                    fbbTransaction.GetBufferPointer(), fbbTransaction.GetSize());

            flatbuffers::BufferRef<Response> responseRef;

            Status status =
                    stub_->Torii(&clientContext, reqTransactionRef, &responseRef);

            if (status.ok()) {
                logger::info("connection")
                        << "response: " << responseRef.GetRoot()->message();
                return responseRef.GetRoot();
            } else {
                logger::error("connection") << static_cast<int>(status.error_code())
                                            << ": " << status.error_message();
                // std::cout << status.error_code() << ": " << status.error_message();
                return responseRef.GetRoot();
            }
        }

    private:
        flatbuffers::unique_ptr_t extractCommandBuffer(
                const ::iroha::Transaction &transaction, std::size_t &length) {
            flatbuffers::FlatBufferBuilder fbbCommand;
            auto type = transaction.command_type();
            auto obj = transaction.command();
            auto commandOffset =
                    flatbuffer_service::CreateCommandDirect(fbbCommand, obj, type);
            fbbCommand.Finish(commandOffset);
            length = fbbCommand.GetSize();
            return fbbCommand.ReleaseBufferPointer();
        }

    private:
        std::unique_ptr<Sumeragi::Stub> stub_;
    };

    /**
     * SumeragiConnectionServiceImpl
     */
    class SumeragiConnectionServiceImpl final : public ::iroha::Sumeragi::Service {
    public:
        Status Verify(ServerContext *context,
                      const flatbuffers::BufferRef<ConsensusEvent> *request,
                      flatbuffers::BufferRef<Response> *response) override {
            fbbResponse.Clear();

            {
                flatbuffers::FlatBufferBuilder fbb;
                auto event =
                        flatbuffer_service::copyConsensusEvent(fbb, *request->GetRoot());
                if (!event) {
                    fbb.Clear();
                    auto responseOffset = ::iroha::CreateResponseDirect(
                            fbbResponse, "CANCELLED", ::iroha::Code::FAIL,
                            0);  // ToDo: Currently, if it fails, no signature.
                    fbbResponse.Finish(responseOffset);

                    *response = flatbuffers::BufferRef<::iroha::Response>(
                            fbbResponse.GetBufferPointer(), fbbResponse.GetSize());
                    return Status::CANCELLED;
                }

                fbb.Finish(event.value());

                const std::string from = "from";
                connection::iroha::SumeragiImpl::Verify::receiver.invoke(
                        from, std::move(fbb.ReleaseBufferPointer()));
            }

            auto responseOffset = ::iroha::CreateResponseDirect(
                    fbbResponse, "OK!!", ::iroha::Code::UNDECIDED,
                    sign(fbbResponse,
                         hash::sha3_256_hex(flatbuffer_service::toString(
                                 *request->GetRoot()
                                         ->transactions()
                                         ->Get(0)
                                         ->tx_nested_root()))));  // ToDo: #(tx) = 1, ToDo:

            fbbResponse.Finish(responseOffset);

            *response = flatbuffers::BufferRef<::iroha::Response>(
                    fbbResponse.GetBufferPointer(), fbbResponse.GetSize());

            return Status::OK;
        }

        Status Torii(ServerContext *context,
                     const flatbuffers::BufferRef<Transaction> *transactionRef,
                     flatbuffers::BufferRef<Response> *responseRef) override {
            logger::debug("SumeragiConnectionServiceImpl::Torii") << "RPC works";

            // This reference remains until next calling
            // SumeragiConnectionServiceImpl::Torii() method.
            fbbResponse.Clear();

            {
                const auto tx = transactionRef->GetRoot();
                flatbuffers::FlatBufferBuilder fbb;
                auto txoffset = flatbuffer_service::copyTransaction(fbb, *tx);
                if (!txoffset) {
                    auto responseOffset = ::iroha::CreateResponseDirect(
                            fbbResponse, "CANCELLED", ::iroha::Code::FAIL,
                            0);  // FIXME: Currently, if it fails, no signature.
                    fbbResponse.Finish(responseOffset);

                    *responseRef = flatbuffers::BufferRef<Response>(
                            fbbResponse.GetBufferPointer(), fbbResponse.GetSize());
                    return Status::CANCELLED;
                }

                fbb.Finish(txoffset.value());
                connection::iroha::SumeragiImpl::Torii::receiver.invoke(
                        "from",  // TODO: Specify 'from'
                        fbb.ReleaseBufferPointer());
            }

            auto responseOffset = ::iroha::CreateResponseDirect(
                    fbbResponse, "OK!!", ::iroha::Code::UNDECIDED,
                    sign(fbbResponse, hash::sha3_256_hex(flatbuffer_service::toString(
                            *transactionRef->GetRoot()))));
            fbbResponse.Finish(responseOffset);

            *responseRef = flatbuffers::BufferRef<Response>(
                    fbbResponse.GetBufferPointer(), fbbResponse.GetSize());

            return Status::OK;
        }

<<<<<<< HEAD
  private:
    flatbuffers::Offset<::iroha::Signature> sign(
      flatbuffers::FlatBufferBuilder &fbb, const std::string &tx) {
      const auto stamp = datetime::unixtime();
      const auto hashWithTimestamp =
        hash::sha3_256_hex(tx + std::to_string(stamp));
      const auto signature = signature::sign(
        hashWithTimestamp,
        config::PeerServiceConfig::getInstance().getMyPublicKey(),
        config::PeerServiceConfig::getInstance().getMyPrivateKey());
      const std::vector<uint8_t> sigblob(signature.begin(), signature.end());
      return ::iroha::CreateSignatureDirect(
        fbb, config::PeerServiceConfig::getInstance().getMyPublicKey().c_str(),
        &sigblob, stamp);
=======
    private:
        flatbuffers::Offset<::iroha::Signature> sign(
                flatbuffers::FlatBufferBuilder &fbb, const std::string &hash) {
            const auto stamp = datetime::unixtime();
            const auto hashWithTimestamp =
                    hash::sha3_256_hex(hash + std::to_string(stamp));
            const auto signature = signature::sign(
                    hashWithTimestamp,
                    config::PeerServiceConfig::getInstance().getMyPublicKey(),
                    config::PeerServiceConfig::getInstance().getMyPrivateKey());
            const std::vector<uint8_t> sigblob(signature.begin(), signature.end());
            return ::iroha::CreateSignatureDirect(
                    fbb, config::PeerServiceConfig::getInstance().getMyPublicKey().c_str(),
                    &sigblob, stamp);
        };

        flatbuffers::FlatBufferBuilder fbbResponse;
>>>>>>> 310a7118
    };


    /************************************************************************************
     * Interface: Verify::send()
     ************************************************************************************/
    namespace iroha {
        namespace SumeragiImpl {
            namespace Verify {
                bool send(const std::string &ip, const ::iroha::ConsensusEvent &event) {
                    logger::info("Connection with grpc") << "Send!";
                    if (::peer::service::isExistIP(ip)) {
                        logger::info("Connection with grpc") << "IP exists: " << ip;
                        SumeragiConnectionClient client(grpc::CreateChannel(
                                ip + ":" +
                                std::to_string(config::IrohaConfigManager::getInstance()
                                                       .getGrpcPortNumber(50051)),
                                grpc::InsecureChannelCredentials()));
                        // TODO return tx validity
                        auto reply = client.Verify(event);
                        return true;
                    } else {
                        logger::info("Connection with grpc") << "IP doesn't exist: " << ip;
                        return false;
                    }
                }

                bool sendAll(const ::iroha::ConsensusEvent &event) {
                    auto receiver_ips = config::PeerServiceConfig::getInstance().getGroup();
                    for (const auto &p : receiver_ips) {
                        if (p["ip"].get<std::string>() !=
                            config::PeerServiceConfig::getInstance().getMyIp()) {
                            logger::info("connection") << "Send to " << p["ip"].get<std::string>();
                            send(p["ip"].get<std::string>(), event);
                        }
                    }
                    return true;
                }

            } // namespace Verify
        } // namespace SumeragiImpl
    } // namespace iroha

    /************************************************************************************
     * Hijiri
     ************************************************************************************/
    class HijiriConnectionClient {
    public:
        explicit HijiriConnectionClient(std::shared_ptr<Channel> channel)
                : stub_(Hijiri::NewStub(channel)) {}

        const ::iroha::Response *Kagami(const ::iroha::Ping &ping) const {
            // TODO
        }

    private:
        std::unique_ptr<Hijiri::Stub> stub_;
    };

    class HijiriConnectionServiceImpl final : public ::iroha::Hijiri::Service {
    public:
        Status Kagami(ServerContext *context,
                      const flatbuffers::BufferRef<Ping> *request,
                      flatbuffers::BufferRef<Response> *response) override {
            fbbResponse.Clear();

            {
                // TODO
            }
        }

    private:
        flatbuffers::FlatBufferBuilder fbbResponse;
    };

    namespace MemberShipService {
        namespace HijiriImpl {
            namespace Kagami {
                bool send(const std::string &ip, const ::iroha::Ping &ping) {  // TODO
                    logger::info("Connection with grpc") << "Send!";
                    logger::info("Connection with grpc") << "IP exists: " << ip;
                    HijiriConnectionClient client(grpc::CreateChannel(
                            ip + ":" +
                            std::to_string(config::IrohaConfigManager::getInstance()
                                                   .getGrpcPortNumber(50051)),
                            grpc::InsecureChannelCredentials()));
                    auto reply = client.Kagami(ping);
                    return true;
                }
            }  // namespace Kagami
        }  // namespace HijiriImpl
    }  // namespace MemberShipService

    /************************************************************************************
     * Run server
     ************************************************************************************/
    std::mutex wait_for_server;
    ServerBuilder builder;
    grpc::Server *server = nullptr;
    std::condition_variable server_cv;

    void initialize_peer() {
        // ToDo catch exception of to_string


        logger::info("Connection GRPC") << " initialize_peer ";
    }

    int run() {
        logger::info("Connection GRPC") << " RUN ";
        auto address =
                "0.0.0.0:" +
                std::to_string(
                        config::IrohaConfigManager::getInstance().getGrpcPortNumber(50051));
        SumeragiConnectionServiceImpl service;
        grpc::ServerBuilder builder;
        builder.AddListeningPort(address, grpc::InsecureServerCredentials());
        builder.RegisterService(&service);

        wait_for_server.lock();
        server = builder.BuildAndStart().release();
        wait_for_server.unlock();
        server_cv.notify_one();

        server->Wait();
        return 0;
    }

    void finish() {
        server->Shutdown();
        delete server;
    }
} // namespace connection<|MERGE_RESOLUTION|>--- conflicted
+++ resolved
@@ -1,12 +1,10 @@
+
 /*
 Copyright Soramitsu Co., Ltd. 2016 All Rights Reserved.
-
 Licensed under the Apache License, Version 2.0 (the "License");
 you may not use this file except in compliance with the License.
 You may obtain a copy of the License at
-
          http://www.apache.org/licenses/LICENSE-2.0
-
 Unless required by applicable law or agreed to in writing, software
 distributed under the License is distributed on an "AS IS" BASIS,
 WITHOUT WARRANTIES OR CONDITIONS OF ANY KIND, either express or implied.
@@ -37,158 +35,151 @@
 #include <vector>
 
 namespace connection {
-    /**
-     * Using
-     */
-    using Sumeragi = ::iroha::Sumeragi;
-    using Hijiri = ::iroha::Hijiri;
-    using ConsensusEvent = ::iroha::ConsensusEvent;
-    using Ping = ::iroha::Ping;
-    using Response = ::iroha::Response;
-    using Transaction = ::iroha::Transaction;
-    using TransactionWrapper = ::iroha::TransactionWrapper;
-    using Signature = ::iroha::Signature;
-
-    using grpc::Channel;
-    using grpc::Server;
-    using grpc::ServerBuilder;
-    using grpc::ServerContext;
-    using grpc::ClientContext;
-    using grpc::Status;
-
-    /**
-     * Enum
-     */
-    enum ResponseType {
-        RESPONSE_OK,
-        RESPONSE_INVALID_SIG,  // wrong signature
-        RESPONSE_ERRCONN,      // connection error
-    };
-
-
-    /************************************************************************************
-     * Interface: Verify, Torii :: receive()
-     ************************************************************************************/
-    template<class CallBackFunc>
-    class Receiver {
-    public:
-        VoidHandler set(CallBackFunc &&rhs) {
-            if (receiver_) {
-                return makeUnexpected(exception::DuplicateSetArgumentException(
-                        "Receiver<" + std::string(typeid(CallBackFunc).name()) + ">",
-                        __FILE__));
-            }
-
-            receiver_ = std::make_shared<CallBackFunc>(rhs);
-            return {};
-        }
-
-        // ToDo rewrite operator() overload.
-        void invoke(const std::string &from, flatbuffers::unique_ptr_t &&arg) {
-            (*receiver_)(from, std::move(arg));
-        }
-
-    private:
-        std::shared_ptr<CallBackFunc> receiver_;
-    };
-
-    /**
-     * Verify
-     */
-    namespace iroha {
-        namespace SumeragiImpl {
-            namespace Verify {
-                Receiver<Verify::CallBackFunc> receiver;
-
-                void receive(Verify::CallBackFunc&& callback) {
-                    receiver.set(std::move(callback));
-                }
-
-            } // namespace Verify
-        } // namespace SumeragiImpl
-    } // namespace iroha
-
-    /**
-     * Torii
-     */
-    namespace iroha {
-        namespace SumeragiImpl {
-            namespace Torii {
-                Receiver<Torii::CallBackFunc> receiver;
-
-                void receive(Torii::CallBackFunc&& callback) {
-                    receiver.set(std::move(callback));
-                }
-
-            }  // namespace Torii
-        }  // namespace SumeragiImpl
-    }  // namespace iroha
-
-    /************************************************************************************
-     * RPC: Verify, Torii
-     ************************************************************************************/
-    /**
-     * SumeragiConnectionClient
-     * - Verify, Torii
-     */
-    class SumeragiConnectionClient {
-    public:
-        explicit SumeragiConnectionClient(std::shared_ptr<Channel> channel)
-                : stub_(Sumeragi::NewStub(channel)) {}
-
-        const ::iroha::Response *Verify(
-                const ::iroha::ConsensusEvent &consensusEvent) const {
-            ClientContext context;
-            flatbuffers::BufferRef<Response> responseRef;
-            logger::info("connection") << "Operation";
-            logger::info("connection")
-                    << "size: " << consensusEvent.peerSignatures()->size();
-            logger::info("connection")
-                    << "Transaction: "
-                    << flatbuffer_service::toString(
-                            *consensusEvent.transactions()->Get(0)->tx_nested_root());
-
-            flatbuffers::FlatBufferBuilder fbb;
-            // ToDo: Copy consensus event twice in toConsensusEvent() and
-            // copyConsensusEvent(). What's best solution?
-            auto eventOffset =
-                    flatbuffer_service::copyConsensusEvent(fbb, consensusEvent);
-            if (!eventOffset) {
-                // FIXME:
-                // RPCのエラーではないが、Responseで返すべきか、makeUnexpectedで返すべきか
-                // ERROR;
-                assert(false);  // ToDo: Do error-handling
-            }
-
-            fbb.Finish(*eventOffset);
-
-            auto requestConsensusEventRef =
-                    flatbuffers::BufferRef<::iroha::ConsensusEvent>(fbb.GetBufferPointer(),
-                                                                    fbb.GetSize());
-
-            Status status =
-                    stub_->Verify(&context, requestConsensusEventRef, &responseRef);
-
-            if (status.ok()) {
-                logger::info("connection")
-                        << "response: " << responseRef.GetRoot()->message()->c_str();
-                return responseRef.GetRoot();
-            } else {
-                logger::error("connection") << static_cast<int>(status.error_code())
-                                            << ": " << status.error_message();
-                return responseRef.GetRoot();
-                // std::cout << status.error_code() << ": " << status.error_message();
-                // return {"RPC failed", RESPONSE_ERRCONN};
-            }
-        }
-
-        const ::iroha::Response *Torii(
-                const ::iroha::Transaction &transaction) const {
-            // Copy transaction to FlatBufferBuilder memory, then create
-            // BufferRef<Transaction>
-            // and share it to another sumeragi by using stub interface Torii.
-
-<<<<<<< HEAD
+  /**
+   * Using
+   */
+  using Sumeragi = ::iroha::Sumeragi;
+  using Hijiri = ::iroha::Hijiri;
+  using ConsensusEvent = ::iroha::ConsensusEvent;
+  using Ping = ::iroha::Ping;
+  using Response = ::iroha::Response;
+  using Transaction = ::iroha::Transaction;
+  using TransactionWrapper = ::iroha::TransactionWrapper;
+  using Signature = ::iroha::Signature;
+
+  using grpc::Channel;
+  using grpc::Server;
+  using grpc::ServerBuilder;
+  using grpc::ServerContext;
+  using grpc::ClientContext;
+  using grpc::Status;
+
+  /**
+   * Enum
+   */
+  enum ResponseType {
+    RESPONSE_OK,
+    RESPONSE_INVALID_SIG,  // wrong signature
+    RESPONSE_ERRCONN,      // connection error
+  };
+
+
+  /************************************************************************************
+   * Interface: Verify, Torii :: receive()
+   ************************************************************************************/
+  template<class CallBackFunc>
+  class Receiver {
+  public:
+    VoidHandler set(CallBackFunc &&rhs) {
+      if (receiver_) {
+        return makeUnexpected(exception::DuplicateSetArgumentException(
+          "Receiver<" + std::string(typeid(CallBackFunc).name()) + ">",
+          __FILE__));
+      }
+
+      receiver_ = std::make_shared<CallBackFunc>(rhs);
+      return {};
+    }
+
+    // ToDo rewrite operator() overload.
+    void invoke(const std::string &from, flatbuffers::unique_ptr_t &&arg) {
+      (*receiver_)(from, std::move(arg));
+    }
+
+  private:
+    std::shared_ptr<CallBackFunc> receiver_;
+  };
+
+  /**
+   * Verify
+   */
+  namespace iroha {
+    namespace SumeragiImpl {
+      namespace Verify {
+        Receiver<Verify::CallBackFunc> receiver;
+
+        void receive(Verify::CallBackFunc&& callback) {
+          receiver.set(std::move(callback));
+        }
+
+      } // namespace Verify
+    } // namespace SumeragiImpl
+  } // namespace iroha
+
+  /**
+   * Torii
+   */
+  namespace iroha {
+    namespace SumeragiImpl {
+      namespace Torii {
+        Receiver<Torii::CallBackFunc> receiver;
+
+        void receive(Torii::CallBackFunc&& callback) {
+          receiver.set(std::move(callback));
+        }
+
+      }  // namespace Torii
+    }  // namespace SumeragiImpl
+  }  // namespace iroha
+
+  /************************************************************************************
+   * RPC: Verify, Torii
+   ************************************************************************************/
+  /**
+   * SumeragiConnectionClient
+   * - Verify, Torii
+   */
+  class SumeragiConnectionClient {
+  public:
+    explicit SumeragiConnectionClient(std::shared_ptr<Channel> channel)
+      : stub_(Sumeragi::NewStub(channel)) {}
+
+    const ::iroha::Response *Verify(
+      const ::iroha::ConsensusEvent &consensusEvent) const {
+      ClientContext context;
+      flatbuffers::BufferRef<Response> responseRef;
+      logger::info("connection") << "Operation";
+      logger::info("connection")
+        << "size: " << consensusEvent.peerSignatures()->size();
+      logger::info("connection")
+        << "Transaction: "
+        << flatbuffer_service::toString(
+          *consensusEvent.transactions()->Get(0)->tx_nested_root());
+
+      flatbuffers::FlatBufferBuilder fbb;
+      // ToDo: Copy consensus event twice in toConsensusEvent() and
+      // copyConsensusEvent(). What's best solution?
+      auto eventOffset =
+        flatbuffer_service::copyConsensusEvent(fbb, consensusEvent);
+      if (!eventOffset) {
+        // FIXME:
+        // RPCのエラーではないが、Responseで返すべきか、makeUnexpectedで返すべきか
+        // ERROR;
+        assert(false);  // ToDo: Do error-handling
+      }
+
+      fbb.Finish(*eventOffset);
+
+      auto requestConsensusEventRef =
+        flatbuffers::BufferRef<::iroha::ConsensusEvent>(fbb.GetBufferPointer(),
+                                                        fbb.GetSize());
+
+      Status status =
+        stub_->Verify(&context, requestConsensusEventRef, &responseRef);
+
+      if (status.ok()) {
+        logger::info("connection")
+          << "response: " << responseRef.GetRoot()->message()->c_str();
+        return responseRef.GetRoot();
+      } else {
+        logger::error("connection") << static_cast<int>(status.error_code())
+                                    << ": " << status.error_message();
+        return responseRef.GetRoot();
+        // std::cout << status.error_code() << ": " << status.error_message();
+        // return {"RPC failed", RESPONSE_ERRCONN};
+      }
+    }
+
     const ::iroha::Response *Torii(
       const ::iroha::Transaction &transaction) const {
       // Copy transaction to FlatBufferBuilder memory, then create
@@ -253,179 +244,116 @@
         return responseRef.GetRoot();
       }
     }
-=======
-            ::grpc::ClientContext clientContext;
-            flatbuffers::FlatBufferBuilder fbbTransaction;
->>>>>>> 310a7118
-
-            std::vector<uint8_t> hashBlob(transaction.hash()->begin(),
-                                          transaction.hash()->end());
-
-            std::vector<flatbuffers::Offset<::iroha::Signature>> signatures;
-            for (auto &&txSig : *transaction.signatures()) {
-                std::vector<uint8_t> data(*txSig->signature()->begin(),
-                                          *txSig->signature()->end());
-                signatures.emplace_back(::iroha::CreateSignatureDirect(
-                        fbbTransaction, txSig->publicKey()->c_str(), &data));
-            }
-
-            // FIXED: leak reinterpret_cast<>(...)
-            // -> extractCommandBuffer(calls flatbuffer_service::CreateCommandDirect())
-            auto commandOffset = [&] {
-                std::size_t length = 0;
-                auto commandBuf = extractCommandBuffer(transaction, length);
-                flatbuffers::Verifier verifier(commandBuf.get(), length);
-                ::iroha::VerifyCommand(verifier, commandBuf.get(),
-                                       transaction.command_type());
-                return flatbuffer_service::CreateCommandDirect(
-                        fbbTransaction, commandBuf.get(), transaction.command_type());
-            }();
-
-            std::vector<uint8_t> attachmentData(
-                    *transaction.attachment()->data()->begin(),
-                    *transaction.attachment()->data()->end());
-
-            auto transactionOffset = ::iroha::CreateTransactionDirect(
-                    fbbTransaction, transaction.creatorPubKey()->c_str(),
-                    transaction.command_type(), commandOffset, &signatures, &hashBlob,
-                    transaction.timestamp(),
-                    ::iroha::CreateAttachmentDirect(
-                            fbbTransaction, transaction.attachment()->mime()->c_str(),
-                            &attachmentData
-                    ));
-
-            fbbTransaction.Finish(transactionOffset);
-
-            flatbuffers::BufferRef<::iroha::Transaction> reqTransactionRef(
-                    fbbTransaction.GetBufferPointer(), fbbTransaction.GetSize());
-
-            flatbuffers::BufferRef<Response> responseRef;
-
-            Status status =
-                    stub_->Torii(&clientContext, reqTransactionRef, &responseRef);
-
-            if (status.ok()) {
-                logger::info("connection")
-                        << "response: " << responseRef.GetRoot()->message();
-                return responseRef.GetRoot();
-            } else {
-                logger::error("connection") << static_cast<int>(status.error_code())
-                                            << ": " << status.error_message();
-                // std::cout << status.error_code() << ": " << status.error_message();
-                return responseRef.GetRoot();
-            }
-        }
-
-    private:
-        flatbuffers::unique_ptr_t extractCommandBuffer(
-                const ::iroha::Transaction &transaction, std::size_t &length) {
-            flatbuffers::FlatBufferBuilder fbbCommand;
-            auto type = transaction.command_type();
-            auto obj = transaction.command();
-            auto commandOffset =
-                    flatbuffer_service::CreateCommandDirect(fbbCommand, obj, type);
-            fbbCommand.Finish(commandOffset);
-            length = fbbCommand.GetSize();
-            return fbbCommand.ReleaseBufferPointer();
-        }
-
-    private:
-        std::unique_ptr<Sumeragi::Stub> stub_;
-    };
-
-    /**
-     * SumeragiConnectionServiceImpl
-     */
-    class SumeragiConnectionServiceImpl final : public ::iroha::Sumeragi::Service {
-    public:
-        Status Verify(ServerContext *context,
-                      const flatbuffers::BufferRef<ConsensusEvent> *request,
-                      flatbuffers::BufferRef<Response> *response) override {
-            fbbResponse.Clear();
-
-            {
-                flatbuffers::FlatBufferBuilder fbb;
-                auto event =
-                        flatbuffer_service::copyConsensusEvent(fbb, *request->GetRoot());
-                if (!event) {
-                    fbb.Clear();
-                    auto responseOffset = ::iroha::CreateResponseDirect(
-                            fbbResponse, "CANCELLED", ::iroha::Code::FAIL,
-                            0);  // ToDo: Currently, if it fails, no signature.
-                    fbbResponse.Finish(responseOffset);
-
-                    *response = flatbuffers::BufferRef<::iroha::Response>(
-                            fbbResponse.GetBufferPointer(), fbbResponse.GetSize());
-                    return Status::CANCELLED;
-                }
-
-                fbb.Finish(event.value());
-
-                const std::string from = "from";
-                connection::iroha::SumeragiImpl::Verify::receiver.invoke(
-                        from, std::move(fbb.ReleaseBufferPointer()));
-            }
-
-            auto responseOffset = ::iroha::CreateResponseDirect(
-                    fbbResponse, "OK!!", ::iroha::Code::UNDECIDED,
-                    sign(fbbResponse,
-                         hash::sha3_256_hex(flatbuffer_service::toString(
-                                 *request->GetRoot()
-                                         ->transactions()
-                                         ->Get(0)
-                                         ->tx_nested_root()))));  // ToDo: #(tx) = 1, ToDo:
-
-            fbbResponse.Finish(responseOffset);
-
-            *response = flatbuffers::BufferRef<::iroha::Response>(
-                    fbbResponse.GetBufferPointer(), fbbResponse.GetSize());
-
-            return Status::OK;
-        }
-
-        Status Torii(ServerContext *context,
-                     const flatbuffers::BufferRef<Transaction> *transactionRef,
-                     flatbuffers::BufferRef<Response> *responseRef) override {
-            logger::debug("SumeragiConnectionServiceImpl::Torii") << "RPC works";
-
-            // This reference remains until next calling
-            // SumeragiConnectionServiceImpl::Torii() method.
-            fbbResponse.Clear();
-
-            {
-                const auto tx = transactionRef->GetRoot();
-                flatbuffers::FlatBufferBuilder fbb;
-                auto txoffset = flatbuffer_service::copyTransaction(fbb, *tx);
-                if (!txoffset) {
-                    auto responseOffset = ::iroha::CreateResponseDirect(
-                            fbbResponse, "CANCELLED", ::iroha::Code::FAIL,
-                            0);  // FIXME: Currently, if it fails, no signature.
-                    fbbResponse.Finish(responseOffset);
-
-                    *responseRef = flatbuffers::BufferRef<Response>(
-                            fbbResponse.GetBufferPointer(), fbbResponse.GetSize());
-                    return Status::CANCELLED;
-                }
-
-                fbb.Finish(txoffset.value());
-                connection::iroha::SumeragiImpl::Torii::receiver.invoke(
-                        "from",  // TODO: Specify 'from'
-                        fbb.ReleaseBufferPointer());
-            }
-
-            auto responseOffset = ::iroha::CreateResponseDirect(
-                    fbbResponse, "OK!!", ::iroha::Code::UNDECIDED,
-                    sign(fbbResponse, hash::sha3_256_hex(flatbuffer_service::toString(
-                            *transactionRef->GetRoot()))));
-            fbbResponse.Finish(responseOffset);
-
-            *responseRef = flatbuffers::BufferRef<Response>(
-                    fbbResponse.GetBufferPointer(), fbbResponse.GetSize());
-
-            return Status::OK;
-        }
-
-<<<<<<< HEAD
+
+  private:
+    flatbuffers::unique_ptr_t extractCommandBuffer(
+      const ::iroha::Transaction &transaction, std::size_t &length) {
+      flatbuffers::FlatBufferBuilder fbbCommand;
+      auto type = transaction.command_type();
+      auto obj = transaction.command();
+      auto commandOffset =
+        flatbuffer_service::CreateCommandDirect(fbbCommand, obj, type);
+      fbbCommand.Finish(commandOffset);
+      length = fbbCommand.GetSize();
+      return fbbCommand.ReleaseBufferPointer();
+    }
+
+  private:
+    std::unique_ptr<Sumeragi::Stub> stub_;
+  };
+
+  /**
+   * SumeragiConnectionServiceImpl
+   */
+  class SumeragiConnectionServiceImpl final : public ::iroha::Sumeragi::Service {
+  public:
+    Status Verify(ServerContext *context,
+                  const flatbuffers::BufferRef<ConsensusEvent> *request,
+                  flatbuffers::BufferRef<Response> *response) override {
+      fbbResponse.Clear();
+
+      {
+        flatbuffers::FlatBufferBuilder fbb;
+        auto event =
+          flatbuffer_service::copyConsensusEvent(fbb, *request->GetRoot());
+        if (!event) {
+          fbb.Clear();
+          auto responseOffset = ::iroha::CreateResponseDirect(
+            fbbResponse, "CANCELLED", ::iroha::Code::FAIL,
+            0);  // ToDo: Currently, if it fails, no signature.
+          fbbResponse.Finish(responseOffset);
+
+          *response = flatbuffers::BufferRef<::iroha::Response>(
+            fbbResponse.GetBufferPointer(), fbbResponse.GetSize());
+          return Status::CANCELLED;
+        }
+
+        fbb.Finish(event.value());
+
+        const std::string from = "from";
+        connection::iroha::SumeragiImpl::Verify::receiver.invoke(
+          from, std::move(fbb.ReleaseBufferPointer()));
+      }
+
+      auto responseOffset = ::iroha::CreateResponseDirect(
+        fbbResponse, "OK!!", ::iroha::Code::UNDECIDED,
+        sign(fbbResponse,
+             hash::sha3_256_hex(flatbuffer_service::toString(
+               *request->GetRoot()
+                 ->transactions()
+                 ->Get(0)
+                 ->tx_nested_root()))));  // ToDo: #(tx) = 1, ToDo:
+
+      fbbResponse.Finish(responseOffset);
+
+      *response = flatbuffers::BufferRef<::iroha::Response>(
+        fbbResponse.GetBufferPointer(), fbbResponse.GetSize());
+
+      return Status::OK;
+    }
+
+    Status Torii(ServerContext *context,
+                 const flatbuffers::BufferRef<Transaction> *transactionRef,
+                 flatbuffers::BufferRef<Response> *responseRef) override {
+      logger::debug("SumeragiConnectionServiceImpl::Torii") << "RPC works";
+
+      // This reference remains until next calling
+      // SumeragiConnectionServiceImpl::Torii() method.
+      fbbResponse.Clear();
+
+      {
+        const auto tx = transactionRef->GetRoot();
+        flatbuffers::FlatBufferBuilder fbb;
+        auto txoffset = flatbuffer_service::copyTransaction(fbb, *tx);
+        if (!txoffset) {
+          auto responseOffset = ::iroha::CreateResponseDirect(
+            fbbResponse, "CANCELLED", ::iroha::Code::FAIL,
+            0);  // FIXME: Currently, if it fails, no signature.
+          fbbResponse.Finish(responseOffset);
+
+          *responseRef = flatbuffers::BufferRef<Response>(
+            fbbResponse.GetBufferPointer(), fbbResponse.GetSize());
+          return Status::CANCELLED;
+        }
+
+        fbb.Finish(txoffset.value());
+        connection::iroha::SumeragiImpl::Torii::receiver.invoke(
+          "from",  // TODO: Specify 'from'
+          fbb.ReleaseBufferPointer());
+      }
+
+      auto responseOffset = ::iroha::CreateResponseDirect(
+        fbbResponse, "OK!!", ::iroha::Code::UNDECIDED,
+        sign(fbbResponse, hash::sha3_256_hex(flatbuffer_service::toString(
+          *transactionRef->GetRoot()))));
+      fbbResponse.Finish(responseOffset);
+
+      *responseRef = flatbuffers::BufferRef<Response>(
+        fbbResponse.GetBufferPointer(), fbbResponse.GetSize());
+
+      return Status::OK;
+    }
+
   private:
     flatbuffers::Offset<::iroha::Signature> sign(
       flatbuffers::FlatBufferBuilder &fbb, const std::string &tx) {
@@ -440,155 +368,139 @@
       return ::iroha::CreateSignatureDirect(
         fbb, config::PeerServiceConfig::getInstance().getMyPublicKey().c_str(),
         &sigblob, stamp);
-=======
-    private:
-        flatbuffers::Offset<::iroha::Signature> sign(
-                flatbuffers::FlatBufferBuilder &fbb, const std::string &hash) {
-            const auto stamp = datetime::unixtime();
-            const auto hashWithTimestamp =
-                    hash::sha3_256_hex(hash + std::to_string(stamp));
-            const auto signature = signature::sign(
-                    hashWithTimestamp,
-                    config::PeerServiceConfig::getInstance().getMyPublicKey(),
-                    config::PeerServiceConfig::getInstance().getMyPrivateKey());
-            const std::vector<uint8_t> sigblob(signature.begin(), signature.end());
-            return ::iroha::CreateSignatureDirect(
-                    fbb, config::PeerServiceConfig::getInstance().getMyPublicKey().c_str(),
-                    &sigblob, stamp);
-        };
-
-        flatbuffers::FlatBufferBuilder fbbResponse;
->>>>>>> 310a7118
     };
 
-
-    /************************************************************************************
-     * Interface: Verify::send()
-     ************************************************************************************/
-    namespace iroha {
-        namespace SumeragiImpl {
-            namespace Verify {
-                bool send(const std::string &ip, const ::iroha::ConsensusEvent &event) {
-                    logger::info("Connection with grpc") << "Send!";
-                    if (::peer::service::isExistIP(ip)) {
-                        logger::info("Connection with grpc") << "IP exists: " << ip;
-                        SumeragiConnectionClient client(grpc::CreateChannel(
-                                ip + ":" +
-                                std::to_string(config::IrohaConfigManager::getInstance()
-                                                       .getGrpcPortNumber(50051)),
-                                grpc::InsecureChannelCredentials()));
-                        // TODO return tx validity
-                        auto reply = client.Verify(event);
-                        return true;
-                    } else {
-                        logger::info("Connection with grpc") << "IP doesn't exist: " << ip;
-                        return false;
-                    }
-                }
-
-                bool sendAll(const ::iroha::ConsensusEvent &event) {
-                    auto receiver_ips = config::PeerServiceConfig::getInstance().getGroup();
-                    for (const auto &p : receiver_ips) {
-                        if (p["ip"].get<std::string>() !=
-                            config::PeerServiceConfig::getInstance().getMyIp()) {
-                            logger::info("connection") << "Send to " << p["ip"].get<std::string>();
-                            send(p["ip"].get<std::string>(), event);
-                        }
-                    }
-                    return true;
-                }
-
-            } // namespace Verify
-        } // namespace SumeragiImpl
-    } // namespace iroha
-
-    /************************************************************************************
-     * Hijiri
-     ************************************************************************************/
-    class HijiriConnectionClient {
-    public:
-        explicit HijiriConnectionClient(std::shared_ptr<Channel> channel)
-                : stub_(Hijiri::NewStub(channel)) {}
-
-        const ::iroha::Response *Kagami(const ::iroha::Ping &ping) const {
-            // TODO
-        }
-
-    private:
-        std::unique_ptr<Hijiri::Stub> stub_;
-    };
-
-    class HijiriConnectionServiceImpl final : public ::iroha::Hijiri::Service {
-    public:
-        Status Kagami(ServerContext *context,
-                      const flatbuffers::BufferRef<Ping> *request,
-                      flatbuffers::BufferRef<Response> *response) override {
-            fbbResponse.Clear();
-
-            {
-                // TODO
+    flatbuffers::FlatBufferBuilder fbbResponse;
+  };
+
+
+  /************************************************************************************
+   * Interface: Verify::send()
+   ************************************************************************************/
+  namespace iroha {
+    namespace SumeragiImpl {
+      namespace Verify {
+        bool send(const std::string &ip, const ::iroha::ConsensusEvent &event) {
+          logger::info("Connection with grpc") << "Send!";
+          if (::peer::service::isExistIP(ip)) {
+            logger::info("Connection with grpc") << "IP exists: " << ip;
+            SumeragiConnectionClient client(grpc::CreateChannel(
+              ip + ":" +
+              std::to_string(config::IrohaConfigManager::getInstance()
+                               .getGrpcPortNumber(50051)),
+              grpc::InsecureChannelCredentials()));
+            // TODO return tx validity
+            auto reply = client.Verify(event);
+            return true;
+          } else {
+            logger::info("Connection with grpc") << "IP doesn't exist: " << ip;
+            return false;
+          }
+        }
+
+        bool sendAll(const ::iroha::ConsensusEvent &event) {
+          auto receiver_ips = config::PeerServiceConfig::getInstance().getGroup();
+          for (const auto &p : receiver_ips) {
+            if (p["ip"].get<std::string>() !=
+                config::PeerServiceConfig::getInstance().getMyIp()) {
+              logger::info("connection") << "Send to " << p["ip"].get<std::string>();
+              send(p["ip"].get<std::string>(), event);
             }
-        }
-
-    private:
-        flatbuffers::FlatBufferBuilder fbbResponse;
-    };
-
-    namespace MemberShipService {
-        namespace HijiriImpl {
-            namespace Kagami {
-                bool send(const std::string &ip, const ::iroha::Ping &ping) {  // TODO
-                    logger::info("Connection with grpc") << "Send!";
-                    logger::info("Connection with grpc") << "IP exists: " << ip;
-                    HijiriConnectionClient client(grpc::CreateChannel(
-                            ip + ":" +
-                            std::to_string(config::IrohaConfigManager::getInstance()
-                                                   .getGrpcPortNumber(50051)),
-                            grpc::InsecureChannelCredentials()));
-                    auto reply = client.Kagami(ping);
-                    return true;
-                }
-            }  // namespace Kagami
-        }  // namespace HijiriImpl
-    }  // namespace MemberShipService
-
-    /************************************************************************************
-     * Run server
-     ************************************************************************************/
-    std::mutex wait_for_server;
-    ServerBuilder builder;
-    grpc::Server *server = nullptr;
-    std::condition_variable server_cv;
-
-    void initialize_peer() {
-        // ToDo catch exception of to_string
-
-
-        logger::info("Connection GRPC") << " initialize_peer ";
-    }
-
-    int run() {
-        logger::info("Connection GRPC") << " RUN ";
-        auto address =
-                "0.0.0.0:" +
-                std::to_string(
-                        config::IrohaConfigManager::getInstance().getGrpcPortNumber(50051));
-        SumeragiConnectionServiceImpl service;
-        grpc::ServerBuilder builder;
-        builder.AddListeningPort(address, grpc::InsecureServerCredentials());
-        builder.RegisterService(&service);
-
-        wait_for_server.lock();
-        server = builder.BuildAndStart().release();
-        wait_for_server.unlock();
-        server_cv.notify_one();
-
-        server->Wait();
-        return 0;
-    }
-
-    void finish() {
-        server->Shutdown();
-        delete server;
-    }
+          }
+          return true;
+        }
+
+      } // namespace Verify
+    } // namespace SumeragiImpl
+  } // namespace iroha
+
+  /************************************************************************************
+   * Hijiri
+   ************************************************************************************/
+  class HijiriConnectionClient {
+  public:
+    explicit HijiriConnectionClient(std::shared_ptr<Channel> channel)
+      : stub_(Hijiri::NewStub(channel)) {}
+
+    const ::iroha::Response *Kagami(const ::iroha::Ping &ping) const {
+      // TODO
+    }
+
+  private:
+    std::unique_ptr<Hijiri::Stub> stub_;
+  };
+
+  class HijiriConnectionServiceImpl final : public ::iroha::Hijiri::Service {
+  public:
+    Status Kagami(ServerContext *context,
+                  const flatbuffers::BufferRef<Ping> *request,
+                  flatbuffers::BufferRef<Response> *response) override {
+      fbbResponse.Clear();
+
+      {
+        // TODO
+      }
+    }
+
+  private:
+    flatbuffers::FlatBufferBuilder fbbResponse;
+  };
+
+  namespace MemberShipService {
+    namespace HijiriImpl {
+      namespace Kagami {
+        bool send(const std::string &ip, const ::iroha::Ping &ping) {  // TODO
+          logger::info("Connection with grpc") << "Send!";
+          logger::info("Connection with grpc") << "IP exists: " << ip;
+          HijiriConnectionClient client(grpc::CreateChannel(
+            ip + ":" +
+            std::to_string(config::IrohaConfigManager::getInstance()
+                             .getGrpcPortNumber(50051)),
+            grpc::InsecureChannelCredentials()));
+          auto reply = client.Kagami(ping);
+          return true;
+        }
+      }  // namespace Kagami
+    }  // namespace HijiriImpl
+  }  // namespace MemberShipService
+
+  /************************************************************************************
+   * Run server
+   ************************************************************************************/
+  std::mutex wait_for_server;
+  ServerBuilder builder;
+  grpc::Server *server = nullptr;
+  std::condition_variable server_cv;
+
+  void initialize_peer() {
+    // ToDo catch exception of to_string
+
+
+    logger::info("Connection GRPC") << " initialize_peer ";
+  }
+
+  int run() {
+    logger::info("Connection GRPC") << " RUN ";
+    auto address =
+      "0.0.0.0:" +
+      std::to_string(
+        config::IrohaConfigManager::getInstance().getGrpcPortNumber(50051));
+    SumeragiConnectionServiceImpl service;
+    grpc::ServerBuilder builder;
+    builder.AddListeningPort(address, grpc::InsecureServerCredentials());
+    builder.RegisterService(&service);
+
+    wait_for_server.lock();
+    server = builder.BuildAndStart().release();
+    wait_for_server.unlock();
+    server_cv.notify_one();
+
+    server->Wait();
+    return 0;
+  }
+
+  void finish() {
+    server->Shutdown();
+    delete server;
+  }
 } // namespace connection