--- conflicted
+++ resolved
@@ -58,11 +58,7 @@
             auto name = aAccount.name();
             std::vector<std::tuple<std::string, std::int64_t>> assets;
             for(const Event::Asset& as: aAccount.assets()){
-<<<<<<< HEAD
-                assets.emplace_back(as.name(), static_cast<std::int64_t>(1)); //TODO: Replace with as.value()));
-=======
-                assets.emplace_back(as.name(), static_cast<std::int64_t>(as.value()));
->>>>>>> 49cba164
+                assets.emplace_back(as.name(), static_cast<std::int64_t>(1));// as.value()));
             }
             return object::Account(
                     std::move(publicKey),
