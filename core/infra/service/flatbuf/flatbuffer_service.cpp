/**
 * Copyright Soramitsu Co., Ltd. 2016 All Rights Reserved.
 * http://soramitsu.co.jp
 *
 * Licensed under the Apache License, Version 2.0 (the "License");
 * you may not use this file except in compliance with the License.
 * You may obtain a copy of the License at
 *
 *        http://www.apache.org/licenses/LICENSE-2.0
 *
 * Unless required by applicable law or agreed to in writing, software
 * distributed under the License is distributed on an "AS IS" BASIS,
 * WITHOUT WARRANTIES OR CONDITIONS OF ANY KIND, either express or implied.
 * See the License for the specific language governing permissions and
 * limitations under the License.
 */

#include <infra/flatbuf/main_generated.h>
#include "autogen_extend.h"

#include <iostream>
#include <memory>
#include <string>
#include <map>

namespace flatbuffer_service {

/**
 * toString
 * - it returns string dump of arguments' tx like DebugString in protocol buffer.
 * ToDo If transaction scheme is changed, We changes this code.
 */
std::string toString(const iroha::Transaction& tx){
    assert(tx.creatorPubKey() != nullptr);
    std::string res = "";
    res += "creatorPubKey:" + tx.creatorPubKey()->str() + ",\n";
    if(tx.signatures() != nullptr){
        res += "signatures:[\n";
        for(const auto& s: *tx.signatures()){
            assert(s->publicKey() != nullptr);
            assert(s->signature() != nullptr);

            res += "  [\n    publicKey:" + s->publicKey()->str() + ",\n";
            res += "    signature:" + std::string(reinterpret_cast<const char*>(s->signature()->Data())) + ",\n";
            res += "    timestamp:" + std::to_string(s->timestamp()) +  "\n  ]\n";
        }
        res += "]\n";
    }
    if(tx.attachment() != nullptr){
        assert(tx.attachment()->mime() != nullptr);
        assert(tx.attachment()->data() != nullptr);

        res += "attachment:[\n";
        res += " mime:" + std::string(reinterpret_cast<const char*>(tx.attachment()->mime()->Data())) + ",\n";
        res += " data:" + std::string(reinterpret_cast<const char*>(tx.attachment()->data()->Data())) + ",\n";
        res += "]\n";
    }

    std::map<iroha::Command, std::function<std::string(const void *)>> command_to_strings;
    std::map<iroha::AnyAsset, std::function<std::string(const void *)>> any_asset_to_strings;

    any_asset_to_strings[iroha::AnyAsset_ComplexAsset] = [&](const void* asset) -> std::string{
        const iroha::ComplexAsset* ast = static_cast<const iroha::ComplexAsset *>(asset);

        std::string res = " ComplexAsset[\n";
        res += "        asset_name:" + ast->asset_name()->str() + ",\n";
        res += "        domain_name:" + ast->domain_name()->str() + ",\n";
        res += "        ledger_name:" + ast->ledger_name()->str() + ",\n";
        res += "        description:" + ast->description()->str()  + "\n";
        res += "        asset:logic:WIP\n";
        res += "    ]\n";
        return res;
    };
    any_asset_to_strings[iroha::AnyAsset_Currency] = [&](const void* asset) -> std::string{
        const iroha::Currency* ast = static_cast<const iroha::Currency *>(asset);

        std::string res = " Currency[\n";
        res += "        currency_name:" + ast->currency_name()->str() + ",\n";
        res += "        domain_name:" + ast->domain_name()->str() + ",\n";
        res += "        ledger_name:" + ast->ledger_name()->str() + ",\n";
        res += "        description:" + ast->description()->str()  + "\n";
        res += "        amount:" + std::to_string(ast->amount())  + "\n";
        res += "        precision:" + std::to_string(ast->precision())  + "\n";
        res += "    ]\n";
        return res;
    };

    command_to_strings[iroha::Command_AssetCreate] = [&](const void* command) -> std::string{
        const iroha::AssetCreate* cmd = static_cast<const iroha::AssetCreate *>(command);

        std::string res = "AssetCreate[\n";
        res += "    creatorPubKey:" + cmd->creatorPubKey()->str() + ",\n";
        res += "    ledger_name:" + cmd->ledger_name()->str() + ",\n";
        res += "    domain_name:" + cmd->domain_name()->str() + ",\n";
        res += "    asset_name:" + cmd->asset_name()->str() + "\n";
        res += "]\n";
        return res;
    };

    command_to_strings[iroha::Command_AssetCreate] = [&](const void* command) -> std::string{
        const iroha::AssetCreate* cmd = static_cast<const iroha::AssetCreate *>(command);

        std::string res = "AssetCreate[\n";
        res += "    creatorPubKey:" + cmd->creatorPubKey()->str() + ",\n";
        res += "    ledger_name:" + cmd->ledger_name()->str() + ",\n";
        res += "    domain_name:" + cmd->domain_name()->str() + ",\n";
        res += "    asset_name:" + cmd->asset_name()->str() + "\n";
        res += "]\n";
        return res;
    };
    command_to_strings[iroha::Command_AssetAdd] = [&](const void* command) -> std::string{
        const iroha::AssetAdd*    cmd = static_cast<const iroha::AssetAdd *>(command);

        std::string res = "AssetAdd[\n";
        res += "    accPubKey:" + cmd->accPubKey()->str() + ",\n";
        res += "    asset:" + any_asset_to_strings[cmd->asset_nested_root()->asset_type()](cmd->asset_nested_root()->asset());
        res += "]\n";
        return res;
    };
    command_to_strings[iroha::Command_AssetRemove] = [&](const void* command) -> std::string{
        const iroha::AssetRemove* cmd = static_cast<const iroha::AssetRemove *>(command);

        std::string res = "AssetRemove[\n";
        res += "    accPubKey:" + cmd->accPubKey()->str() + ",\n";
        res += "    asset:" + any_asset_to_strings[cmd->asset_nested_root()->asset_type()](cmd->asset_nested_root()->asset());
        res += "]\n";
        return res;
    };
    command_to_strings[iroha::Command_AssetTransfer] = [&](const void* command) -> std::string{
        const iroha::AssetTransfer* cmd = static_cast<const iroha::AssetTransfer *>(command);

        std::string res = "AssetTransfer[\n";
        res += "    sender:" + cmd->sender()->str() + ",\n";
        res += "    receiver:" + cmd->receiver()->str() + ",\n";
        res += "    asset:" + any_asset_to_strings[cmd->asset_nested_root()->asset_type()](cmd->asset_nested_root()->asset());
        res += "]\n";
        return res;
    };

    command_to_strings[iroha::Command_PeerAdd] = [&](const void* command) -> std::string{
        const iroha::PeerAdd* cmd = static_cast<const iroha::PeerAdd *>(command);

        std::string res = "PeerAdd[\n";
        res += "    peer:publicKey:" + cmd->peer_nested_root()->publicKey()->str() + ",\n";
        res += "    peer:ip:" + cmd->peer_nested_root()->ip()->str() + ",\n";
        res += "    peer:active:" + std::to_string(cmd->peer_nested_root()->active()) + ",\n";
        res += "    peer:join_network:" + std::to_string(cmd->peer_nested_root()->join_network()) + ",\n";
        res += "    peer:join_validation:" + std::to_string(cmd->peer_nested_root()->join_validation()) + "\n";
        res += "]\n";
        return res;
    };
    command_to_strings[iroha::Command_PeerRemove] = [&](const void* command) -> std::string{
        const iroha::PeerRemove* cmd = static_cast<const iroha::PeerRemove *>(command);

        std::string res = "PeerRemove[\n";
        res += "    peer:publicKey:" + cmd->peer_nested_root()->publicKey()->str() + ",\n";
        res += "    peer:ip:" + cmd->peer_nested_root()->ip()->str() + ",\n";
        res += "    peer:active:" + std::to_string(cmd->peer_nested_root()->active()) + ",\n";
        res += "    peer:join_network:" + std::to_string(cmd->peer_nested_root()->join_network()) + ",\n";
        res += "    peer:join_validation:" + std::to_string(cmd->peer_nested_root()->join_validation()) + "\n";
        res += "]\n";
        return res;
    };
    command_to_strings[iroha::Command_PeerSetActive] = [&](const void* command) -> std::string{
        const iroha::PeerSetActive* cmd = static_cast<const iroha::PeerSetActive *>(command);

        std::string res = "PeerSetActive[\n";
        res += "    peer:peerPubKey:" +  cmd->peerPubKey()->str() + ",\n";
        res += "]\n";
        return res;
    };
    command_to_strings[iroha::Command_PeerSetTrust] = [&](const void* command) -> std::string{
        const iroha::PeerSetTrust* cmd = static_cast<const iroha::PeerSetTrust *>(command);

        std::string res = "PeerSetTrust[\n";
        res += "    peerPubKey:" +  cmd->peerPubKey()->str() + ",\n";
        res += "    trust:" + std::to_string(cmd->trust()) + ",\n";
        res += "]\n";
        return res;
    };
    command_to_strings[iroha::Command_PeerChangeTrust] = [&](const void* command) -> std::string{
        const iroha::PeerChangeTrust* cmd = static_cast<const iroha::PeerChangeTrust *>(command);

        std::string res = "PeerSetTrust[\n";
        res += "    peerPubKey:" +  cmd->peerPubKey()->str() + ",\n";
        res += "    delta:" + std::to_string(cmd->delta()) + "\n";
        res += "]\n";
        return res;
    };

    command_to_strings[iroha::Command_AccountAdd] = [&](const void* command) -> std::string{
        const iroha::AccountAdd* cmd = static_cast<const iroha::AccountAdd *>(command);

        std::string res = "AccountAdd[\n";
        res += "    account:alias:" + cmd->account_nested_root()->alias()->str() + ",\n";
        res += "    account:pubKey:" + cmd->account_nested_root()->pubKey()->str() + ",\n";
        for(const auto& s: *cmd->account_nested_root()->signatories()){
            res += "        signature[" + s->str() + "]\n";
        }
        res += "    account:useKeys:" + std::to_string(cmd->account_nested_root()->useKeys())+ "\n";
        res += "]\n";
        return res;
    };
    command_to_strings[iroha::Command_AccountRemove] = [&](const void* command) -> std::string{
        const iroha::AccountRemove* cmd = static_cast<const iroha::AccountRemove *>(command);

        std::string res = "AccountRemove[\n";
        res += "    account:alias:" + cmd->account_nested_root()->alias()->str() + ",\n";
        res += "    account:pubKey:" + cmd->account_nested_root()->pubKey()->str() + ",\n";
        for(const auto& s: *cmd->account_nested_root()->signatories()){
            res += "        signature[" + s->str() + "]\n";
        }
        res += "    account:useKeys:" + std::to_string(cmd->account_nested_root()->useKeys())+ "\n";
        res += "]\n";
        return res;
    };
    command_to_strings[iroha::Command_AccountAddSignatory] = [&](const void* command) -> std::string{
        const iroha::AccountAddSignatory* cmd = static_cast<const iroha::AccountAddSignatory *>(command);

        std::string res = "AccountAddSignatory[\n";
        res += "    account:" + cmd->account()->str() + ",\n";
        for(const auto& s: *cmd->signatory()){
            res += "        signature[" + s->str() + "]\n";
        }
        res += "]\n";
        return res;
    };
    command_to_strings[iroha::Command_AccountRemoveSignatory] = [&](const void* command) -> std::string{
        const iroha::AccountRemoveSignatory* cmd = static_cast<const iroha::AccountRemoveSignatory *>(command);

        std::string res = "AccountRemoveSignatory[\n";
        res += "    account:" + cmd->account()->str() + ",\n";
        for(const auto& s: *cmd->signatory()){
            res += "        signature[" + s->str() + "]\n";
        }
        res += "]\n";
        return res;
    };
    command_to_strings[iroha::Command_AccountSetUseKeys] = [&](const void* command) -> std::string{
        const iroha::AccountSetUseKeys* cmd = static_cast<const iroha::AccountSetUseKeys *>(command);

        std::string res = "AccountSetUseKeys[\n";
        for(const auto& a: * cmd->accounts()){
            res += "        account[" + a->str() + "]\n";
        }
        res += "    account:useKeys:" + std::to_string(cmd->useKeys())+ "\n";
        res += "]\n";
        return res;
    };

    command_to_strings[iroha::Command_ChaincodeAdd] = [&](const void* command) -> std::string{
        const iroha::ChaincodeAdd* cmd = static_cast<const iroha::ChaincodeAdd *>(command);

        std::string res = "ChaincodeAdd[\n";
        res += "]\n";
        return res;
    };
    command_to_strings[iroha::Command_ChaincodeRemove] = [&](const void* command) -> std::string{
        const iroha::ChaincodeRemove* cmd = static_cast<const iroha::ChaincodeRemove *>(command);

        std::string res = "ChaincodeRemove[\n";
        res += "]\n";
    };
    command_to_strings[iroha::Command_ChaincodeExecute] = [&](const void* command) -> std::string{
        const iroha::ChaincodeExecute* cmd = static_cast<const iroha::ChaincodeExecute *>(command);

        std::string res = "ChaincodeExecute[\n";
        res += "]\n";
    };

    res += command_to_strings[tx.command_type()](tx.command());
    return res;
}

/**
 * toConsensusEvent
 * - Encapsulate a transaction in a consensus event. Argument fromTx will be
 *   deeply copied and create new consensus event that has the copied transaction.
 */
flatbuffers::unique_ptr_t toConsensusEvent(
    const iroha::Transaction& fromTx) {

  flatbuffers::FlatBufferBuilder fbb;
  fbb.Clear();

  std::vector<flatbuffers::Offset<::iroha::Signature>> signatures;
  std::vector<flatbuffers::Offset<::iroha::Transaction>> transactions;

  std::vector<uint8_t> _hash;
  std::vector<uint8_t> data;
  flatbuffers::Offset<::iroha::Attachment> attachment = 0;

  if (fromTx.signatures() != nullptr) {
    for (const auto& s : *fromTx.signatures()) {
      assert(s->publicKey() != nullptr);
      assert(s->signature() != nullptr);
    }
  }
  if (fromTx.attachment() != nullptr) {
    assert(fromTx.attachment()->mime() != nullptr);
    assert(fromTx.attachment()->data() != nullptr);
  }

  if (fromTx.hash() != nullptr) {
    _hash.assign(*fromTx.hash()->begin(), *fromTx.hash()->end());
  }
  if (fromTx.attachment() != nullptr &&
      fromTx.attachment()->data() != nullptr) {
    data.assign(*fromTx.attachment()->data()->begin(),
                *fromTx.attachment()->data()->end());
    attachment = iroha::CreateAttachmentDirect(
        fbb, fromTx.attachment()->mime()->c_str(), &data);
  }


  std::vector<flatbuffers::Offset<::iroha::Signature>> tx_signatures;

  if (fromTx.signatures() != nullptr) {
    for (auto&& txSig : *fromTx.signatures()) {
      std::vector<uint8_t> _data;
      if (txSig->signature() != nullptr) {
        for (auto d : *txSig->signature()) {
          _data.emplace_back(d);
        }
        tx_signatures.emplace_back(iroha::CreateSignatureDirect(
            fbb, txSig->publicKey()->c_str(), &_data));
      }
    }
  }

  // TODO: Currently, #(transaction) is one.
  transactions.push_back(
    ::iroha::CreateTransactionDirect(
      fbb,
      fromTx.creatorPubKey()->c_str(),
      fromTx.command_type(),
      flatbuffer_service::CreateCommandDirect(
        fbb,
        fromTx.command(),
        fromTx.command_type()
      ),
      &tx_signatures,
      &_hash,
      attachment
    )
  );

  auto consensusEventOffset = ::iroha::CreateConsensusEventDirect(
    fbb,
    &signatures,
    &transactions
  );

  fbb.Finish(consensusEventOffset);
<<<<<<< HEAD
  auto flatbuf = fbb.ReleaseBufferPointer();

  return std::unique_ptr<::iroha::ConsensusEvent>(
    flatbuffers::GetMutableRoot<::iroha::ConsensusEvent>(flatbuf.get())
  );
=======

  return fbb.ReleaseBufferPointer();
>>>>>>> 8ec822e9
}


flatbuffers::unique_ptr_t addSignature(
        const iroha::ConsensusEvent &event,
        const std::string &publicKey,
        const std::string &signature
){

        flatbuffers::FlatBufferBuilder fbbConsensusEvent;

        // At first, peerSignatures is empty. (Is this right?)
        std::vector<flatbuffers::Offset<iroha::Signature>> peerSignatures;
        std::vector<flatbuffers::Offset<iroha::Signature>> signatures;

        // Tempolary implementation: Currently, #(tx) is one.
        auto tx = event.transactions()->Get(0);
        const auto& aSignature = tx->signatures()->Get(0);

        std::vector<uint8_t> signatureBlob(
            aSignature->signature()->begin(),
            aSignature->signature()->end()
        );

        signatures.push_back(
            ::iroha::CreateSignatureDirect(
                fbbConsensusEvent,
                aSignature->publicKey()->c_str(),
                &signatureBlob,
                1234567
            )
        );

        std::vector<uint8_t> hashes(
            tx->hash()->begin(),
            tx->hash()->end()
        );

        std::vector<uint8_t> data(
            tx->attachment()->data()->begin(),
            tx->attachment()->data()->end()
        );

        auto attachmentOffset = ::iroha::CreateAttachmentDirect(
            fbbConsensusEvent,
            tx->attachment()->mime()->c_str(),
            &data
        );

        std::vector<flatbuffers::Offset<iroha::Transaction>> transactions;

        // TODO: Currently, #(transaction) is one.
        transactions.push_back(
            ::iroha::CreateTransactionDirect(
                fbbConsensusEvent,
                tx->creatorPubKey()->c_str(),
                tx->command_type(),
                flatbuffer_service::CreateCommandDirect(
                        fbbConsensusEvent,
                        tx->command(),
                        tx->command_type()
                ),
                &signatures,
                &hashes,
                attachmentOffset
            )
        );

        auto consensusEventOffset = ::iroha::CreateConsensusEventDirect(
            fbbConsensusEvent,
            &peerSignatures,
            &transactions
        );

        fbbConsensusEvent.Finish(consensusEventOffset);

        return fbbConsensusEvent.ReleaseBufferPointer();
    }



} // namespace flatbuffer_service<|MERGE_RESOLUTION|>--- conflicted
+++ resolved
@@ -352,16 +352,7 @@
   );
 
   fbb.Finish(consensusEventOffset);
-<<<<<<< HEAD
-  auto flatbuf = fbb.ReleaseBufferPointer();
-
-  return std::unique_ptr<::iroha::ConsensusEvent>(
-    flatbuffers::GetMutableRoot<::iroha::ConsensusEvent>(flatbuf.get())
-  );
-=======
-
   return fbb.ReleaseBufferPointer();
->>>>>>> 8ec822e9
 }
 
 
