/**
 * Copyright Soramitsu Co., Ltd. 2016 All Rights Reserved.
 * http://soramitsu.co.jp
 *
 * Licensed under the Apache License, Version 2.0 (the "License");
 * you may not use this file except in compliance with the License.
 * You may obtain a copy of the License at
 *
 *        http://www.apache.org/licenses/LICENSE-2.0
 *
 * Unless required by applicable law or agreed to in writing, software
 * distributed under the License is distributed on an "AS IS" BASIS,
 * WITHOUT WARRANTIES OR CONDITIONS OF ANY KIND, either express or implied.
 * See the License for the specific language governing permissions and
 * limitations under the License.
 */

#include <service/flatbuffer_service.h>
#include <utils/datetime.hpp>
#include <utils/expected.hpp>
#include <utils/logger.hpp>
#include <crypto/signature.hpp>
#include <crypto/base64.hpp>
#include <crypto/hash.hpp>
#include <time.h>

#include <iostream>
#include <map>
#include <memory>
#include <string>
#include <main_generated.h>
#include <flatbuffers/flatbuffers.h>
#include <membership_service/peer_service.hpp>

namespace flatbuffer_service {

/**
 * CreateCommandDirect
 */
<<<<<<< HEAD
    flatbuffers::Offset<void> CreateCommandDirect(
            flatbuffers::FlatBufferBuilder& _fbb, const void* obj,
            ::iroha::Command /* Command */ type) {
        switch (type) {
            case ::iroha::Command::NONE: {
                logger::error("flatbuffer service") << "Command_NONE";
                exit(1);
            }
            case ::iroha::Command::AssetCreate: {
                auto ptr = reinterpret_cast<const ::iroha::AssetCreate*>(obj);
                return ::iroha::CreateAssetCreateDirect(
                        _fbb, ptr->asset_name()->c_str(), ptr->domain_name()->c_str(),
                        ptr->ledger_name()->c_str()
                ).Union();
            }
            case ::iroha::Command::AssetAdd: {
                auto ptr = reinterpret_cast<const ::iroha::AssetAdd*>(obj);
                auto asset =
                        std::vector<uint8_t>(ptr->asset()->begin(), ptr->asset()->end());
                return ::iroha::CreateAssetAddDirect(_fbb, ptr->accPubKey()->c_str(),
                                                     &asset)
                        .Union();
            }
            case ::iroha::Command::AssetRemove: {
                auto ptr = reinterpret_cast<const ::iroha::AssetRemove*>(obj);
                auto asset =
                        std::vector<uint8_t>(ptr->asset()->begin(), ptr->asset()->end());
                return ::iroha::CreateAssetRemoveDirect(_fbb, ptr->accPubKey()->c_str(),
                                                        &asset)
                        .Union();
            }
            case ::iroha::Command::AssetTransfer: {
                auto ptr = reinterpret_cast<const ::iroha::AssetTransfer*>(obj);
                auto asset =
                        std::vector<uint8_t>(ptr->asset()->begin(), ptr->asset()->end());
                return ::iroha::CreateAssetTransferDirect(
                        _fbb, &asset, ptr->sender()->c_str(), ptr->receiver()->c_str())
                        .Union();
            }
            case ::iroha::Command::PeerAdd: {
                auto ptr = reinterpret_cast<const ::iroha::PeerAdd*>(obj);
                auto peer =
                        std::vector<uint8_t>(ptr->peer()->begin(), ptr->peer()->end());
                return ::iroha::CreatePeerAddDirect(_fbb, &peer).Union();
            }
            case ::iroha::Command::PeerRemove: {
                auto ptr = reinterpret_cast<const ::iroha::PeerRemove*>(obj);
                return ::iroha::CreatePeerRemoveDirect(_fbb, ptr->peerPubKey()->c_str()).Union();
            }
            case ::iroha::Command::PeerSetActive: {
                auto ptr = reinterpret_cast<const ::iroha::PeerSetActive*>(obj);
                return ::iroha::CreatePeerSetActiveDirect(
                        _fbb, ptr->peerPubKey()->c_str(), ptr->active())
                        .Union();
            }
            case ::iroha::Command::PeerSetTrust: {
                auto ptr = reinterpret_cast<const ::iroha::PeerSetTrust*>(obj);
                return ::iroha::CreatePeerSetTrustDirect(_fbb, ptr->peerPubKey()->c_str(),
                                                         ptr->trust())
                        .Union();
            }
            case ::iroha::Command::PeerChangeTrust: {
                auto ptr = reinterpret_cast<const ::iroha::PeerChangeTrust*>(obj);
                return ::iroha::CreatePeerChangeTrustDirect(
                        _fbb, ptr->peerPubKey()->c_str(), ptr->delta())
                        .Union();
            }
            case ::iroha::Command::AccountAdd: {
                auto ptr = reinterpret_cast<const ::iroha::AccountAdd*>(obj);
                auto account =
                        std::vector<uint8_t>(ptr->account()->begin(), ptr->account()->end());
                return ::iroha::CreateAccountAddDirect(_fbb, &account).Union();
            }
            case ::iroha::Command::AccountRemove: {
                auto ptr = reinterpret_cast<const ::iroha::AccountRemove*>(obj);
                return ::iroha::CreateAccountRemoveDirect(_fbb, ptr->pubkey()->c_str()).Union();
            }
            case ::iroha::Command::AccountAddSignatory: {
                auto ptr = reinterpret_cast<const ::iroha::AccountAddSignatory*>(obj);
                auto signatory = std::vector<flatbuffers::Offset<flatbuffers::String>>(
                        ptr->signatory()->begin(), ptr->signatory()->end());
                return ::iroha::CreateAccountAddSignatoryDirect(
                        _fbb, ptr->account()->c_str(), &signatory)
                        .Union();
            }
            case ::iroha::Command::AccountRemoveSignatory: {
                auto ptr = reinterpret_cast<const ::iroha::AccountRemoveSignatory*>(obj);
                auto signatory = std::vector<flatbuffers::Offset<flatbuffers::String>>(
                        ptr->signatory()->begin(), ptr->signatory()->end());
                return ::iroha::CreateAccountRemoveSignatoryDirect(
                        _fbb, ptr->account()->c_str(), &signatory)
                        .Union();
            }
            case ::iroha::Command::AccountSetUseKeys: {
                auto ptr = reinterpret_cast<const ::iroha::AccountSetUseKeys*>(obj);
                auto accounts = std::vector<flatbuffers::Offset<flatbuffers::String>>(
                        ptr->accounts()->begin(), ptr->accounts()->end());
                return ::iroha::CreateAccountSetUseKeysDirect(_fbb, &accounts,
                                                              ptr->useKeys())
                        .Union();
            }
            case ::iroha::Command::ChaincodeAdd: {
                auto ptr = reinterpret_cast<const ::iroha::ChaincodeAdd*>(obj);
                auto code =
                        std::vector<uint8_t>(ptr->code()->begin(), ptr->code()->end());
                return ::iroha::CreateChaincodeAddDirect(_fbb, &code).Union();
            }
            case ::iroha::Command::ChaincodeRemove: {
                auto ptr = reinterpret_cast<const ::iroha::ChaincodeRemove*>(obj);
                auto code =
                        std::vector<uint8_t>(ptr->code()->begin(), ptr->code()->end());
                return ::iroha::CreateChaincodeRemoveDirect(_fbb, &code).Union();
            }
            case ::iroha::Command::ChaincodeExecute: {
                auto ptr = reinterpret_cast<const ::iroha::ChaincodeExecute*>(obj);
                return ::iroha::CreateChaincodeExecuteDirect(
                        _fbb, ptr->code_name()->c_str(), ptr->domain_name()->c_str(),
                        ptr->ledger_name()->c_str())
                        .Union();
            }
            default: {
                throw exception::NotImplementedException("No match Command type",
                                                         __FILE__);
            }
        }
=======
flatbuffers::Offset<void> CreateCommandDirect(
    flatbuffers::FlatBufferBuilder& _fbb, const void* obj,
    ::iroha::Command type) {
  switch (type) {
    case ::iroha::Command::NONE: {
      logger::error("flatbuffer service") << "Command_NONE";
      exit(1);
    }
    case ::iroha::Command::AssetCreate: {
      auto ptr = reinterpret_cast<const ::iroha::AssetCreate*>(obj);
      return ::iroha::CreateAssetCreateDirect(
                 _fbb, ptr->asset_name()->c_str(), ptr->domain_name()->c_str(),
                 ptr->ledger_name()->c_str())
          .Union();
    }
    case ::iroha::Command::AssetAdd: {
      auto ptr = reinterpret_cast<const ::iroha::AssetAdd*>(obj);
      auto asset =
          std::vector<uint8_t>(ptr->asset()->begin(), ptr->asset()->end());
      return ::iroha::CreateAssetAddDirect(_fbb, ptr->accPubKey()->c_str(),
                                           &asset)
          .Union();
    }
    case ::iroha::Command::AssetRemove: {
      auto ptr = reinterpret_cast<const ::iroha::AssetRemove*>(obj);
      auto asset =
          std::vector<uint8_t>(ptr->asset()->begin(), ptr->asset()->end());
      return ::iroha::CreateAssetRemoveDirect(_fbb, ptr->accPubKey()->c_str(),
                                              &asset)
          .Union();
    }
    case ::iroha::Command::AssetTransfer: {
      auto ptr = reinterpret_cast<const ::iroha::AssetTransfer*>(obj);
      auto asset =
          std::vector<uint8_t>(ptr->asset()->begin(), ptr->asset()->end());
      return ::iroha::CreateAssetTransferDirect(
                 _fbb, &asset, ptr->sender()->c_str(), ptr->receiver()->c_str())
          .Union();
    }
    case ::iroha::Command::PeerAdd: {
      auto ptr = reinterpret_cast<const ::iroha::PeerAdd*>(obj);
      auto peer =
          std::vector<uint8_t>(ptr->peer()->begin(), ptr->peer()->end());
      return ::iroha::CreatePeerAddDirect(_fbb, &peer).Union();
    }
    case ::iroha::Command::PeerRemove: {
      auto ptr = reinterpret_cast<const ::iroha::PeerRemove*>(obj);
      return ::iroha::CreatePeerRemoveDirect(_fbb, ptr->peerPubKey()->c_str()).Union();
    }
    case ::iroha::Command::PeerSetActive: {
      auto ptr = reinterpret_cast<const ::iroha::PeerSetActive*>(obj);
      return ::iroha::CreatePeerSetActiveDirect(
                 _fbb, ptr->peerPubKey()->c_str(), ptr->active())
          .Union();
    }
    case ::iroha::Command::PeerSetTrust: {
      auto ptr = reinterpret_cast<const ::iroha::PeerSetTrust*>(obj);
      return ::iroha::CreatePeerSetTrustDirect(_fbb, ptr->peerPubKey()->c_str(),
                                               ptr->trust())
          .Union();
    }
    case ::iroha::Command::PeerChangeTrust: {
      auto ptr = reinterpret_cast<const ::iroha::PeerChangeTrust*>(obj);
      return ::iroha::CreatePeerChangeTrustDirect(
                 _fbb, ptr->peerPubKey()->c_str(), ptr->delta())
          .Union();
    }
    case ::iroha::Command::AccountAdd: {
      auto ptr = reinterpret_cast<const ::iroha::AccountAdd*>(obj);
      auto account =
          std::vector<uint8_t>(ptr->account()->begin(), ptr->account()->end());
      return ::iroha::CreateAccountAddDirect(_fbb, &account).Union();
    }
    case ::iroha::Command::AccountRemove: {
      auto ptr = reinterpret_cast<const ::iroha::AccountRemove*>(obj);
      return ::iroha::CreateAccountRemoveDirect(_fbb, ptr->pubkey()->c_str()).Union();
    }
    case ::iroha::Command::AccountAddSignatory: {
      auto ptr = reinterpret_cast<const ::iroha::AccountAddSignatory*>(obj);
      auto signatory = std::vector<flatbuffers::Offset<flatbuffers::String>>(
          ptr->signatory()->begin(), ptr->signatory()->end());
      return ::iroha::CreateAccountAddSignatoryDirect(
                 _fbb, ptr->account()->c_str(), &signatory)
          .Union();
    }
    case ::iroha::Command::AccountRemoveSignatory: {
      auto ptr = reinterpret_cast<const ::iroha::AccountRemoveSignatory*>(obj);
      auto signatory = std::vector<flatbuffers::Offset<flatbuffers::String>>(
          ptr->signatory()->begin(), ptr->signatory()->end());
      return ::iroha::CreateAccountRemoveSignatoryDirect(
                 _fbb, ptr->account()->c_str(), &signatory)
          .Union();
    }
    case ::iroha::Command::AccountSetUseKeys: {
      auto ptr = reinterpret_cast<const ::iroha::AccountSetUseKeys*>(obj);
      auto accounts = std::vector<flatbuffers::Offset<flatbuffers::String>>(
          ptr->accounts()->begin(), ptr->accounts()->end());
      return ::iroha::CreateAccountSetUseKeysDirect(_fbb, &accounts,
                                                    ptr->useKeys())
          .Union();
    }
    case ::iroha::Command::ChaincodeAdd: {
      auto ptr = reinterpret_cast<const ::iroha::ChaincodeAdd*>(obj);
      auto code =
          std::vector<uint8_t>(ptr->code()->begin(), ptr->code()->end());
      return ::iroha::CreateChaincodeAddDirect(_fbb, &code).Union();
    }
    case ::iroha::Command::ChaincodeRemove: {
      auto ptr = reinterpret_cast<const ::iroha::ChaincodeRemove*>(obj);
      auto code =
          std::vector<uint8_t>(ptr->code()->begin(), ptr->code()->end());
      return ::iroha::CreateChaincodeRemoveDirect(_fbb, &code).Union();
    }
    case ::iroha::Command::ChaincodeExecute: {
      auto ptr = reinterpret_cast<const ::iroha::ChaincodeExecute*>(obj);
      return ::iroha::CreateChaincodeExecuteDirect(
                 _fbb, ptr->code_name()->c_str(), ptr->domain_name()->c_str(),
                 ptr->ledger_name()->c_str())
          .Union();
    }
    default: {
      throw exception::NotImplementedException("No match Command type",
                                               __FILE__);
    }
  }
}

std::vector<uint8_t> CreateAccountBuffer(
    const char* publicKey, const char* alias,
    const std::vector<std::string>& signatories, uint16_t useKeys) {
  if (&signatories != nullptr) {
    flatbuffers::FlatBufferBuilder fbbAccount;

    std::vector<flatbuffers::Offset<flatbuffers::String>> signatoryOffsets;
    for (const auto& e : signatories) {
      signatoryOffsets.push_back(fbbAccount.CreateString(e));
>>>>>>> 106d8c95
    }

    std::vector<uint8_t> CreateAccountBuffer(
            const char* publicKey, const char* alias,
            const std::vector<std::string>& signatories, uint16_t useKeys) {
        if (&signatories != nullptr) {
            flatbuffers::FlatBufferBuilder fbbAccount;

            std::vector<flatbuffers::Offset<flatbuffers::String>> signatoryOffsets;
            for (const auto& e : signatories) {
                signatoryOffsets.push_back(fbbAccount.CreateString(e));
            }

            auto accountOffset = ::iroha::CreateAccountDirect(
                    fbbAccount, publicKey, alias, &signatoryOffsets, 1);
            fbbAccount.Finish(accountOffset);

            auto buf = fbbAccount.GetBufferPointer();
            std::vector<uint8_t> buffer;
            buffer.assign(buf, buf + fbbAccount.GetSize());
            return buffer;
        } else {
            flatbuffers::FlatBufferBuilder fbbAccount;
            auto accountOffset =
                    ::iroha::CreateAccountDirect(fbbAccount, publicKey, alias, nullptr, 1);
            fbbAccount.Finish(accountOffset);

            auto buf = fbbAccount.GetBufferPointer();
            return std::vector<uint8_t>(buf, buf + fbbAccount.GetSize());
        }
    }

/**
 * toString
 * - it returns string dump of arguments' tx like DebugString in protocol
 * buffer. ToDo If transaction scheme is changed, We changes this code.
 */
<<<<<<< HEAD
    std::string toString(const iroha::Transaction& tx) {
        std::string res = "";
        if (tx.creatorPubKey() != nullptr) {
            res += "creatorPubKey:" + tx.creatorPubKey()->str() + ",\n";
        }
        if (tx.attachment() != nullptr) {
            assert(tx.attachment()->mime() != nullptr);
            assert(tx.attachment()->data() != nullptr);

            res += "attachment:[\n";
            res += " mime:" +
                   std::string(tx.attachment()->mime()->begin(),
                               tx.attachment()->mime()->end()) +
                   ",\n";
            res += " data:" +
                   std::string(tx.attachment()->data()->begin(),
                               tx.attachment()->data()->end()) +
                   ",\n";
            res += "]\n";
        }

        std::map<iroha::Command, std::function<std::string(const void*)>>
                command_to_strings;
        std::map<iroha::AnyAsset, std::function<std::string(const void*)>>
                any_asset_to_strings;

        any_asset_to_strings[iroha::AnyAsset::ComplexAsset] =
                [&](const void* asset) -> std::string {
                    const iroha::ComplexAsset* ast =
                            static_cast<const iroha::ComplexAsset*>(asset);

                    std::string res = " ComplexAsset[\n";
                    res += "        asset_name:" + ast->asset_name()->str() + ",\n";
                    res += "        domain_name:" + ast->domain_name()->str() + ",\n";
                    res += "        ledger_name:" + ast->ledger_name()->str() + ",\n";
                    res += "        description:" + ast->description()->str() + "\n";
                    res += "        asset:logic:WIP\n";
                    res += "    ]\n";
                    return res;
                };
        any_asset_to_strings[iroha::AnyAsset::Currency] =
                [&](const void* asset) -> std::string {
                    const iroha::Currency* ast = static_cast<const iroha::Currency*>(asset);

                    std::string res = " Currency[\n";
                    res += "        currency_name:" + ast->currency_name()->str() + ",\n";
                    res += "        domain_name:" + ast->domain_name()->str() + ",\n";
                    res += "        ledger_name:" + ast->ledger_name()->str() + ",\n";
                    res += "        description:" + ast->description()->str() + "\n";
                    res += "        amount:" + std::to_string(ast->amount()) + "\n";
                    res += "        precision:" + std::to_string(ast->precision()) + "\n";
                    res += "    ]\n";
                    return res;
                };

        command_to_strings[iroha::Command::AssetCreate] =
                [&](const void* command) -> std::string {
                    const iroha::AssetCreate* cmd =
                            static_cast<const iroha::AssetCreate*>(command);

                    std::string res = "AssetCreate[\n";
                    res += "    ledger_name:" + cmd->ledger_name()->str() + ",\n";
                    res += "    domain_name:" + cmd->domain_name()->str() + ",\n";
                    res += "    asset_name:" + cmd->asset_name()->str() + "\n";
                    res += "]\n";
                    return res;
                };

        command_to_strings[iroha::Command::AssetCreate] =
                [&](const void* command) -> std::string {
                    const iroha::AssetCreate* cmd =
                            static_cast<const iroha::AssetCreate*>(command);

                    std::string res = "AssetCreate[\n";
                    res += "    ledger_name:" + cmd->ledger_name()->str() + ",\n";
                    res += "    domain_name:" + cmd->domain_name()->str() + ",\n";
                    res += "    asset_name:" + cmd->asset_name()->str() + "\n";
                    res += "]\n";
                    return res;
                };
        command_to_strings[iroha::Command::AssetAdd] =
                [&](const void* command) -> std::string {
                    const iroha::AssetAdd* cmd = static_cast<const iroha::AssetAdd*>(command);

                    std::string res = "AssetAdd[\n";
                    res += "    accPubKey:" + cmd->accPubKey()->str() + ",\n";
                    res += "    asset:" +
                           any_asset_to_strings[cmd->asset_nested_root()->asset_type()](
                                   cmd->asset_nested_root()->asset());
                    res += "]\n";
                    return res;
                };
        command_to_strings[iroha::Command::AssetRemove] =
                [&](const void* command) -> std::string {
                    const iroha::AssetRemove* cmd =
                            static_cast<const iroha::AssetRemove*>(command);

                    std::string res = "AssetRemove[\n";
                    res += "    accPubKey:" + cmd->accPubKey()->str() + ",\n";
                    res += "    asset:" +
                           any_asset_to_strings[cmd->asset_nested_root()->asset_type()](
                                   cmd->asset_nested_root()->asset());
                    res += "]\n";
                    return res;
                };
        command_to_strings[iroha::Command::AssetTransfer] =
                [&](const void* command) -> std::string {
                    const iroha::AssetTransfer* cmd =
                            static_cast<const iroha::AssetTransfer*>(command);

                    std::string res = "AssetTransfer[\n";
                    res += "    sender:" + cmd->sender()->str() + ",\n";
                    res += "    receiver:" + cmd->receiver()->str() + ",\n";
                    res += "    asset:" +
                           any_asset_to_strings[cmd->asset_nested_root()->asset_type()](
                                   cmd->asset_nested_root()->asset());
                    res += "]\n";
                    return res;
                };

        command_to_strings[iroha::Command::PeerAdd] =
                [&](const void* command) -> std::string {
                    const iroha::PeerAdd* cmd = static_cast<const iroha::PeerAdd*>(command);

                    std::string res = "PeerAdd[\n";
                    res += "    peer:publicKey:" + cmd->peer_nested_root()->publicKey()->str() +
                           ",\n";
                    res += "    peer:ip:" + cmd->peer_nested_root()->ip()->str() + ",\n";
                    res += "    peer:active:" +
                           std::to_string(cmd->peer_nested_root()->active()) + ",\n";
                    res += "    peer:join_network:" +
                           std::to_string(cmd->peer_nested_root()->join_network()) + ",\n";
                    res += "    peer:join_validation:" +
                           std::to_string(cmd->peer_nested_root()->join_validation()) + "\n";
                    res += "]\n";
                    return res;
                };
        command_to_strings[iroha::Command::PeerRemove] =
                [&](const void* command) -> std::string {
                    const iroha::PeerRemove* cmd =
                            static_cast<const iroha::PeerRemove*>(command);

                    std::string res = "PeerRemove[\n";
                    res += "    peer:publicKey:" + cmd->peerPubKey()->str();
                    res += "\n]\n";
                    return res;
                };
        command_to_strings[iroha::Command::PeerSetActive] =
                [&](const void* command) -> std::string {
                    const iroha::PeerSetActive* cmd =
                            static_cast<const iroha::PeerSetActive*>(command);

                    std::string res = "PeerSetActive[\n";
                    res += "    peer:peerPubKey:" + cmd->peerPubKey()->str() + ",\n";
                    res += "]\n";
                    return res;
                };
        command_to_strings[iroha::Command::PeerSetTrust] =
                [&](const void* command) -> std::string {
                    const iroha::PeerSetTrust* cmd =
                            static_cast<const iroha::PeerSetTrust*>(command);

                    std::string res = "PeerSetTrust[\n";
                    res += "    peerPubKey:" + cmd->peerPubKey()->str() + ",\n";
                    res += "    trust:" + std::to_string(cmd->trust()) + ",\n";
                    res += "]\n";
                    return res;
                };
        command_to_strings[iroha::Command::PeerChangeTrust] =
                [&](const void* command) -> std::string {
                    const iroha::PeerChangeTrust* cmd =
                            static_cast<const iroha::PeerChangeTrust*>(command);

                    std::string res = "PeerSetTrust[\n";
                    res += "    peerPubKey:" + cmd->peerPubKey()->str() + ",\n";
                    res += "    delta:" + std::to_string(cmd->delta()) + "\n";
                    res += "]\n";
                    return res;
                };

        command_to_strings[iroha::Command::AccountAdd] =
                [&](const void* command) -> std::string {
                    const iroha::AccountAdd* cmd =
                            static_cast<const iroha::AccountAdd*>(command);
                    std::string res = "AccountAdd[\n";
                    if (cmd->account_nested_root() != nullptr) {
                        if (cmd->account_nested_root()->alias() != 0) {
                            res += "    account:alias:" +
                                   cmd->account_nested_root()->alias()->str() + ",\n";
                        }
                        if (cmd->account_nested_root()->pubKey() != nullptr) {
                            res += "    account:pubKey:" +
                                   cmd->account_nested_root()->pubKey()->str() + ",\n";
                        }
                        if (cmd->account_nested_root()->signatories() != nullptr) {
                            for (const auto& s : *cmd->account_nested_root()->signatories()) {
                                res += "        signature[" + s->str() + "]\n";
                            }
                        }
                    }
                    res += "]\n";
                    return res;
                };
        command_to_strings[iroha::Command::AccountRemove] =
                [&](const void* command) -> std::string {
                    const iroha::AccountRemove* cmd =
                            static_cast<const iroha::AccountRemove*>(command);

                    std::string res = "AccountRemove[\n";
                    res +=     cmd->pubkey()->c_str();
                    res += "]\n";
                    return res;
                };
        command_to_strings[iroha::Command::AccountAddSignatory] =
                [&](const void* command) -> std::string {
                    const iroha::AccountAddSignatory* cmd =
                            static_cast<const iroha::AccountAddSignatory*>(command);

                    std::string res = "AccountAddSignatory[\n";
                    res += "    account:" + cmd->account()->str() + ",\n";
                    for (const auto& s : *cmd->signatory()) {
                        res += "        signature[" + s->str() + "]\n";
                    }
                    res += "]\n";
                    return res;
                };
        command_to_strings[iroha::Command::AccountRemoveSignatory] =
                [&](const void* command) -> std::string {
                    const iroha::AccountRemoveSignatory* cmd =
                            static_cast<const iroha::AccountRemoveSignatory*>(command);

                    std::string res = "AccountRemoveSignatory[\n";
                    res += "    account:" + cmd->account()->str() + ",\n";
                    for (const auto& s : *cmd->signatory()) {
                        res += "        signature[" + s->str() + "]\n";
                    }
                    res += "]\n";
                    return res;
                };
        command_to_strings[iroha::Command::AccountSetUseKeys] =
                [&](const void* command) -> std::string {
                    const iroha::AccountSetUseKeys* cmd =
                            static_cast<const iroha::AccountSetUseKeys*>(command);

                    std::string res = "AccountSetUseKeys[\n";
                    for (const auto& a : *cmd->accounts()) {
                        res += "        account[" + a->str() + "]\n";
                    }
                    res += "    account:useKeys:" + std::to_string(cmd->useKeys()) + "\n";
                    res += "]\n";
                    return res;
                };

        command_to_strings[iroha::Command::ChaincodeAdd] =
                [&](const void* command) -> std::string {
                    const iroha::ChaincodeAdd* cmd =
                            static_cast<const iroha::ChaincodeAdd*>(command);

                    std::string res = "ChaincodeAdd[\n";
                    res += "]\n";
                    return res;
                };
        command_to_strings[iroha::Command::ChaincodeRemove] =
                [&](const void* command) -> std::string {
                    const iroha::ChaincodeRemove* cmd =
                            static_cast<const iroha::ChaincodeRemove*>(command);

                    std::string res = "ChaincodeRemove[\n";
                    res += "]\n";
                };
        command_to_strings[iroha::Command::ChaincodeExecute] =
                [&](const void* command) -> std::string {
                    const iroha::ChaincodeExecute* cmd =
                            static_cast<const iroha::ChaincodeExecute*>(command);

                    std::string res = "ChaincodeExecute[\n";
                    res += "]\n";
                };
        res += command_to_strings[tx.command_type()](tx.command());
        return res;
=======
std::string toString(const iroha::Transaction& tx) {
  std::string res = "";
  if (tx.creatorPubKey() != nullptr) {
    res += "creatorPubKey:" + tx.creatorPubKey()->str() + ",\n";
  }
  if (tx.signatures() != nullptr) {
    res += "signatures:[\n";
    for (const auto& s : *tx.signatures()) {
      if (s->publicKey() != nullptr || s->signature() != nullptr) {
        res += "  [\n    publicKey:" + s->publicKey()->str() + ",\n";
        res += "    signature:" +
               std::string(s->signature()->begin(), s->signature()->end()) +
               ",\n";
        res += "    timestamp:" + std::to_string(s->timestamp()) + "\n  ]\n";
      } else {
        res += "[brolen]\n";
      }
    }
    res += "]\n";
  }
  if (tx.attachment() != nullptr) {
    assert(tx.attachment()->mime() != nullptr);
    assert(tx.attachment()->data() != nullptr);

    res += "attachment:[\n";
    res += " mime:" +
           std::string(tx.attachment()->mime()->begin(),
                       tx.attachment()->mime()->end()) +
           ",\n";
    res += " data:" +
           std::string(tx.attachment()->data()->begin(),
                       tx.attachment()->data()->end()) +
           ",\n";
    res += "]\n";
  }

  std::map<iroha::Command, std::function<std::string(const void*)>>
      command_to_strings;
  std::map<iroha::AnyAsset, std::function<std::string(const void*)>>
      any_asset_to_strings;

  any_asset_to_strings[iroha::AnyAsset::ComplexAsset] =
      [&](const void* asset) -> std::string {
    const iroha::ComplexAsset* ast =
        static_cast<const iroha::ComplexAsset*>(asset);

    std::string res = " ComplexAsset[\n";
    res += "        asset_name:" + ast->asset_name()->str() + ",\n";
    res += "        domain_name:" + ast->domain_name()->str() + ",\n";
    res += "        ledger_name:" + ast->ledger_name()->str() + ",\n";
    res += "        description:" + ast->description()->str() + "\n";
    res += "        asset:logic:WIP\n";
    res += "    ]\n";
    return res;
  };
  any_asset_to_strings[iroha::AnyAsset::Currency] =
      [&](const void* asset) -> std::string {
    const iroha::Currency* ast = static_cast<const iroha::Currency*>(asset);

    std::string res = " Currency[\n";
    res += "        currency_name:" + ast->currency_name()->str() + ",\n";
    res += "        domain_name:" + ast->domain_name()->str() + ",\n";
    res += "        ledger_name:" + ast->ledger_name()->str() + ",\n";
    res += "        description:" + ast->description()->str() + "\n";
    res += "        amount:" + std::to_string(ast->amount()) + "\n";
    res += "        precision:" + std::to_string(ast->precision()) + "\n";
    res += "    ]\n";
    return res;
  };

  command_to_strings[iroha::Command::AssetCreate] =
      [&](const void* command) -> std::string {
    const iroha::AssetCreate* cmd =
        static_cast<const iroha::AssetCreate*>(command);

    std::string res = "AssetCreate[\n";
    //res += "    creatorPubKey:" + cmd->creatorPubKey()->str() + ",\n"; No
    res += "    ledger_name:" + cmd->ledger_name()->str() + ",\n";
    res += "    domain_name:" + cmd->domain_name()->str() + ",\n";
    res += "    asset_name:" + cmd->asset_name()->str() + "\n";
    res += "]\n";
    return res;
  };

  command_to_strings[iroha::Command::AssetCreate] =
      [&](const void* command) -> std::string {
    const iroha::AssetCreate* cmd =
        static_cast<const iroha::AssetCreate*>(command);

    std::string res = "AssetCreate[\n";
//    res += "    creatorPubKey:" + cmd->creatorPubKey()->str() + ",\n"; // Not found in current schema.
    res += "    ledger_name:" + cmd->ledger_name()->str() + ",\n";
    res += "    domain_name:" + cmd->domain_name()->str() + ",\n";
    res += "    asset_name:" + cmd->asset_name()->str() + "\n";
    res += "]\n";
    return res;
  };
  command_to_strings[iroha::Command::AssetAdd] =
      [&](const void* command) -> std::string {
    const iroha::AssetAdd* cmd = static_cast<const iroha::AssetAdd*>(command);

    std::string res = "AssetAdd[\n";
    res += "    accPubKey:" + cmd->accPubKey()->str() + ",\n";
    res += "    asset:" +
           any_asset_to_strings[cmd->asset_nested_root()->asset_type()](
               cmd->asset_nested_root()->asset());
    res += "]\n";
    return res;
  };
  command_to_strings[iroha::Command::AssetRemove] =
      [&](const void* command) -> std::string {
    const iroha::AssetRemove* cmd =
        static_cast<const iroha::AssetRemove*>(command);

    std::string res = "AssetRemove[\n";
    res += "    accPubKey:" + cmd->accPubKey()->str() + ",\n";
    res += "    asset:" +
           any_asset_to_strings[cmd->asset_nested_root()->asset_type()](
               cmd->asset_nested_root()->asset());
    res += "]\n";
    return res;
  };
  command_to_strings[iroha::Command::AssetTransfer] =
      [&](const void* command) -> std::string {
    const iroha::AssetTransfer* cmd =
        static_cast<const iroha::AssetTransfer*>(command);

    std::string res = "AssetTransfer[\n";
    res += "    sender:" + cmd->sender()->str() + ",\n";
    res += "    receiver:" + cmd->receiver()->str() + ",\n";
    res += "    asset:" +
           any_asset_to_strings[cmd->asset_nested_root()->asset_type()](
               cmd->asset_nested_root()->asset());
    res += "]\n";
    return res;
  };

  command_to_strings[iroha::Command::PeerAdd] =
      [&](const void* command) -> std::string {
    const iroha::PeerAdd* cmd = static_cast<const iroha::PeerAdd*>(command);

    std::string res = "PeerAdd[\n";
    res += "    peer:publicKey:" + cmd->peer_nested_root()->publicKey()->str() +
           ",\n";
    res += "    peer:ip:" + cmd->peer_nested_root()->ip()->str() + ",\n";
    res += "    peer:active:" +
           std::to_string(cmd->peer_nested_root()->active()) + ",\n";
    res += "    peer:join_network:" +
           std::to_string(cmd->peer_nested_root()->join_network()) + ",\n";
    res += "    peer:join_validation:" +
           std::to_string(cmd->peer_nested_root()->join_validation()) + "\n";
    res += "]\n";
    return res;
  };
  command_to_strings[iroha::Command::PeerRemove] =
      [&](const void* command) -> std::string {
    const iroha::PeerRemove* cmd =
        static_cast<const iroha::PeerRemove*>(command);

    std::string res = "PeerRemove[\n";
    res += "    peer:publicKey:" + cmd->peerPubKey()->str();
    res += "\n]\n";
    return res;
  };
  command_to_strings[iroha::Command::PeerSetActive] =
      [&](const void* command) -> std::string {
    const iroha::PeerSetActive* cmd =
        static_cast<const iroha::PeerSetActive*>(command);

    std::string res = "PeerSetActive[\n";
    res += "    peer:peerPubKey:" + cmd->peerPubKey()->str() + ",\n";
    res += "]\n";
    return res;
  };
  command_to_strings[iroha::Command::PeerSetTrust] =
      [&](const void* command) -> std::string {
    const iroha::PeerSetTrust* cmd =
        static_cast<const iroha::PeerSetTrust*>(command);

    std::string res = "PeerSetTrust[\n";
    res += "    peerPubKey:" + cmd->peerPubKey()->str() + ",\n";
    res += "    trust:" + std::to_string(cmd->trust()) + ",\n";
    res += "]\n";
    return res;
  };
  command_to_strings[iroha::Command::PeerChangeTrust] =
      [&](const void* command) -> std::string {
    const iroha::PeerChangeTrust* cmd =
        static_cast<const iroha::PeerChangeTrust*>(command);

    std::string res = "PeerSetTrust[\n";
    res += "    peerPubKey:" + cmd->peerPubKey()->str() + ",\n";
    res += "    delta:" + std::to_string(cmd->delta()) + "\n";
    res += "]\n";
    return res;
  };

  command_to_strings[iroha::Command::AccountAdd] =
      [&](const void* command) -> std::string {
    const iroha::AccountAdd* cmd =
        static_cast<const iroha::AccountAdd*>(command);
    std::string res = "AccountAdd[\n";
    if (cmd->account_nested_root() != nullptr) {
      if (cmd->account_nested_root()->alias() != 0) {
        res += "    account:alias:" +
               cmd->account_nested_root()->alias()->str() + ",\n";
      }
      if (cmd->account_nested_root()->pubKey() != nullptr) {
        res += "    account:pubKey:" +
               cmd->account_nested_root()->pubKey()->str() + ",\n";
      }
      if (cmd->account_nested_root()->signatories() != nullptr) {
        for (const auto& s : *cmd->account_nested_root()->signatories()) {
          res += "        signature[" + s->str() + "]\n";
        }
      }
    }
    res += "]\n";
    return res;
  };
  command_to_strings[iroha::Command::AccountRemove] =
      [&](const void* command) -> std::string {
    const iroha::AccountRemove* cmd =
        static_cast<const iroha::AccountRemove*>(command);

    std::string res = "AccountRemove[\n";
        res += "    account:pubKey:" + std::string(cmd->pubkey()->c_str());
        // Sorry, schema has changed...
/*
    if (cmd->account_nested_root() != nullptr) {
      if (cmd->account_nested_root()->alias() != nullptr) {
        res += "    account:alias:" +
               cmd->account_nested_root()->alias()->str() + ",\n";
      }
      if (cmd->account_nested_root()->pubKey() != nullptr) {
        res += "    account:pubKey:" +
               cmd->account_nested_root()->pubKey()->str() + ",\n";
      }
      if (cmd->account_nested_root()->signatories() != nullptr) {
        for (const auto& s : *cmd->account_nested_root()->signatories()) {
          res += "        signature[" + s->str() + "]\n";
        }
      }
      res += "    account:useKeys:" +
             std::to_string(cmd->account_nested_root()->useKeys()) + "\n";
    }
*/
    res += "]\n";
    return res;
  };
  command_to_strings[iroha::Command::AccountAddSignatory] =
      [&](const void* command) -> std::string {
    const iroha::AccountAddSignatory* cmd =
        static_cast<const iroha::AccountAddSignatory*>(command);

    std::string res = "AccountAddSignatory[\n";
    res += "    account:" + cmd->account()->str() + ",\n";
    for (const auto& s : *cmd->signatory()) {
      res += "        signature[" + s->str() + "]\n";
    }
    res += "]\n";
    return res;
  };
  command_to_strings[iroha::Command::AccountRemoveSignatory] =
      [&](const void* command) -> std::string {
    const iroha::AccountRemoveSignatory* cmd =
        static_cast<const iroha::AccountRemoveSignatory*>(command);

    std::string res = "AccountRemoveSignatory[\n";
    res += "    account:" + cmd->account()->str() + ",\n";
    for (const auto& s : *cmd->signatory()) {
      res += "        signature[" + s->str() + "]\n";
>>>>>>> 106d8c95
    }

    std::vector<uint8_t > GetTxPointer(const iroha::Transaction& tx){
        const auto& aSignature = tx.signatures()->Get(0);

        flatbuffers::FlatBufferBuilder fbb;
        std::vector<flatbuffers::Offset<::iroha::Signature>> signatures;
        std::vector<uint8_t> signatureBlob(
            aSignature->signature()->begin(),
            aSignature->signature()->end()
        );

        signatures.push_back(::iroha::CreateSignatureDirect(
                fbb, aSignature->publicKey()->c_str(), &signatureBlob,
                1234567));

        std::vector<uint8_t> hashes;
        if (tx.hash() != nullptr) {
            hashes.assign(tx.hash()->begin(), tx.hash()->end());
        }

        flatbuffers::Offset<::iroha::Attachment> attachmentOffset;
        std::vector<uint8_t> data;
        if (tx.attachment() != nullptr && tx.attachment()->data() != nullptr &&
            tx.attachment()->mime() != nullptr) {
            data.assign(tx.attachment()->data()->begin(),
                        tx.attachment()->data()->end());

            attachmentOffset = ::iroha::CreateAttachmentDirect(
               fbb, tx.attachment()->mime()->c_str(), &data
            );
        }

        std::vector<flatbuffers::Offset<::iroha::TransactionWrapper>> transactions;

        flatbuffers::FlatBufferBuilder fbbTx;
        auto txOffset = ::iroha::CreateTransactionDirect(
            fbbTx, tx.creatorPubKey()->c_str(), tx.command_type(),
            flatbuffer_service::CreateCommandDirect(
                fbb, tx.command(),
                tx.command_type()
            ),
            &signatures, &hashes, attachmentOffset
        );

        auto buf = fbbTx.GetBufferPointer();
        std::vector<uint8_t> buffer;
        buffer.assign(buf, buf + fbbTx.GetSize());
        return buffer;
    }

    namespace detail {
/**
 * copyPeerSignatures
 * - copies peer signatures of consensus event and write data to given
 *   FlatBufferBuilder
 */
        Expected<std::vector<flatbuffers::Offset<::iroha::Signature>>>
        copyPeerSignaturesOf(flatbuffers::FlatBufferBuilder& fbb,
                             const ::iroha::ConsensusEvent& event) {
            std::vector<flatbuffers::Offset<::iroha::Signature>> peerSignatures;

            for (const auto& aPeerSig : *event.peerSignatures()) {
                // TODO: Check signature is broken.
                VoidHandler handler;
                handler = ensureNotNull(aPeerSig);
                if (!handler) {
                    logger::error("Connection with grpc") << "Peer signature is null";
                    return makeUnexpected(handler.excptr());
                }

                handler = ensureNotNull(aPeerSig->signature());
                if (!handler) {
                    logger::error("Connection with grpc") << "Peer signature is null";
                    return makeUnexpected(handler.excptr());
                }

                std::vector<uint8_t> aPeerSigBlob(aPeerSig->signature()->begin(),
                                                  aPeerSig->signature()->end());
                peerSignatures.push_back(
                        ::iroha::CreateSignatureDirect(fbb, aPeerSig->publicKey()->c_str(),
                                                       &aPeerSigBlob, aPeerSig->timestamp()));
            }

            return peerSignatures;
        }

        Expected<std::vector<flatbuffers::Offset<::iroha::Signature>>>
        copySignaturesOfTx(flatbuffers::FlatBufferBuilder& fbb,
                           const ::iroha::Transaction& fromTx) {
            std::vector<flatbuffers::Offset<::iroha::Signature>> tx_signatures;

            auto handler = ensureNotNull(fromTx.signatures());
            if (!handler) {
                logger::error("Connection with grpc") << "Transaction signature is null";
                return makeUnexpected(handler.excptr());
            }

            for (auto&& txSig : *fromTx.signatures()) {
                auto handler = ensureNotNull(txSig->signature());
                if (!handler) {
                    logger::error("Connection with grpc") << "Transaction signature is null";
                    return makeUnexpected(handler.excptr());
                }

                std::vector<uint8_t> _data(txSig->signature()->begin(),
                                           txSig->signature()->end());

                tx_signatures.emplace_back(iroha::CreateSignatureDirect(
                        fbb, txSig->publicKey()->c_str(), &_data, txSig->timestamp()));
            }

            return tx_signatures;
        }

        Expected<std::vector<uint8_t>> copyHashOfTx(
                const ::iroha::Transaction& fromTx) {
            auto handler = ensureNotNull(fromTx.hash());
            if (!handler) {
                logger::error("Connection with grpc") << "Transaction hash is null";
                return makeUnexpected(handler.excptr());
            }
            return std::vector<uint8_t>(fromTx.hash()->begin(), fromTx.hash()->end());
        }

        Expected<flatbuffers::Offset<::iroha::Attachment>> copyAttachmentOfTx(
                flatbuffers::FlatBufferBuilder& fbb, const ::iroha::Transaction& fromTx) {
            VoidHandler handler;
            handler = ensureNotNull(fromTx.attachment());
            if (!handler) {
                logger::error("Connection with grpc") << "Transaction attachment is null";
                return makeUnexpected(handler.excptr());
            }

            handler = ensureNotNull(fromTx.attachment()->data());
            if (!handler) {
                logger::error("Connection with grpc")
                        << "Transaction attachment's data is null";
                return makeUnexpected(handler.excptr());
            }

            std::vector<uint8_t> data(fromTx.attachment()->data()->begin(),
                                      fromTx.attachment()->data()->end());
            return iroha::CreateAttachmentDirect(
                    fbb, fromTx.attachment()->mime()->c_str(), &data);
        }

/**
 * copyTransactionsOf(event)
 * - copies transactions from event and write data to given FlatBufferBuilder.
 */
Expected<std::vector<flatbuffers::Offset<::iroha::TransactionWrapper>>>
copyTxWrappersOfEvent(flatbuffers::FlatBufferBuilder& fbb,
                      const ::iroha::ConsensusEvent& event) {
  std::vector<flatbuffers::Offset<::iroha::TransactionWrapper>> txwrappers;

  for (auto&& tx : *event.transactions()) {
    std::vector<uint8_t> nested(tx->tx()->begin(), tx->tx()->end());
    txwrappers.push_back(::iroha::CreateTransactionWrapperDirect(fbb, &nested));
  }

  return txwrappers;
}
}  // namespace detail

/**
 * copyTransaction(fromTx)
 * - copies transaction and write data to given FlatBufferBuilder.
 */
<<<<<<< HEAD
        Expected<flatbuffers::Offset<::iroha::Transaction>> copyTransaction(
                flatbuffers::FlatBufferBuilder& fbb, const ::iroha::Transaction& fromTx) {
            auto tx_signatures = copySignaturesOfTx(fbb, fromTx);
            if (!tx_signatures) {
                return makeUnexpected(tx_signatures.excptr());
            }

            auto hash = copyHashOfTx(fromTx);
            if (!hash) {
                return makeUnexpected(hash.excptr());
            }

            auto attachment = copyAttachmentOfTx(fbb, fromTx);
            if (!attachment) {
                return makeUnexpected(attachment.excptr());
            }

            // ToDo: Currently, #(transaction) is one.
            const auto pubkey = fromTx.creatorPubKey()->c_str();
            const auto cmdtype = fromTx.command_type();
            const auto cmd = flatbuffer_service::CreateCommandDirect(
                    fbb, fromTx.command(), fromTx.command_type());

            return ::iroha::CreateTransactionDirect(fbb, pubkey, cmdtype, cmd,
                                                    &tx_signatures.value(), &hash.value(),
                                                    attachment.value());
        }

/**
 * copyTransactionsOf(event)
 * - copies transactions from event and write data to given FlatBufferBuilder.
 */
        Expected<std::vector<flatbuffers::Offset<::iroha::TransactionWrapper>>>
        copyTransactionsWrapperOf(flatbuffers::FlatBufferBuilder& fbb,
                                  const ::iroha::ConsensusEvent& event) {
            std::vector<flatbuffers::Offset<::iroha::TransactionWrapper>> transactions;
            for (auto&& tx : *event.transactions()) {
                flatbuffers::FlatBufferBuilder fbbTx;
                auto txOffset = copyTransaction( fbbTx, *tx->tx_nested_root());
                if (!txOffset) {
                    return makeUnexpected(txOffset.excptr());
                }
                auto buf = fbbTx.GetBufferPointer();
                std::vector<uint8_t> buffer;
                buffer.assign(buf, buf + fbbTx.GetSize());

                transactions.push_back(::iroha::CreateTransactionWrapper(
                        fbb,
                        &buffer
                ));
            }

            return transactions;
        }
    }  // namespace detail

/**
=======
Expected<flatbuffers::Offset<::iroha::Transaction>> copyTransaction(
  flatbuffers::FlatBufferBuilder& fbb, const ::iroha::Transaction& fromTx) {
  auto tx_signatures = detail::copySignaturesOfTx(fbb, fromTx);
  if (!tx_signatures) {
    return makeUnexpected(tx_signatures.excptr());
  }

  auto hash = detail::copyHashOfTx(fromTx);
  if (!hash) {
    return makeUnexpected(hash.excptr());
  }

  auto attachment = detail::copyAttachmentOfTx(fbb, fromTx);
  if (!attachment) {
    return makeUnexpected(attachment.excptr());
  }

  const auto pubkey = fromTx.creatorPubKey()->c_str();
  const auto cmdtype = fromTx.command_type();
  const auto cmd = flatbuffer_service::CreateCommandDirect(
    fbb, fromTx.command(), fromTx.command_type());

  return ::iroha::CreateTransactionDirect(fbb, pubkey, cmdtype, cmd,
                                          &tx_signatures.value(), &hash.value(),
                                          attachment.value());
}

/**
>>>>>>> 106d8c95
 * copyConsensusEvent(event)
 * - copies consensus event and write data to given FlatBufferBuilder.
 *
 * Returns: Expected<Offset<ConsensusEvent>>
 */
<<<<<<< HEAD
    Expected<flatbuffers::Offset<::iroha::ConsensusEvent>> copyConsensusEvent(
            flatbuffers::FlatBufferBuilder& fbb, const iroha::ConsensusEvent& event) {
        auto peerSignatures = detail::copyPeerSignaturesOf(fbb, event);
        if (!peerSignatures) {
            return makeUnexpected(peerSignatures.excptr());
        }
        auto transactions = detail::copyTransactionsWrapperOf(fbb, event);
        if (!transactions) {
            return makeUnexpected(transactions.excptr());
        }

        return ::iroha::CreateConsensusEventDirect(
                fbb, &peerSignatures.value(), &transactions.value(), event.code()
        );
    }
=======
Expected<flatbuffers::Offset<::iroha::ConsensusEvent>> copyConsensusEvent(
    flatbuffers::FlatBufferBuilder& fbb, const iroha::ConsensusEvent& event) {
  auto peerSignatures = detail::copyPeerSignaturesOf(fbb, event);
  if (!peerSignatures) {
    return makeUnexpected(peerSignatures.excptr());
  }
  auto txwrappers = detail::copyTxWrappersOfEvent(fbb, event);
  if (!txwrappers) {
    return makeUnexpected(txwrappers.excptr());
  }
  return ::iroha::CreateConsensusEventDirect(
      fbb, &peerSignatures.value(), &txwrappers.value(), event.code());
}

/**
 * toTransactionWrapper(fbb, tx)
 * - wrap transaction to TransactionWrapper
 */
Expected<flatbuffers::Offset<::iroha::TransactionWrapper>> toTransactionWrapper(
  flatbuffers::FlatBufferBuilder& fbb,
  const ::iroha::Transaction& tx) {
  flatbuffers::FlatBufferBuilder xbb;
  auto txOffset = copyTransaction(xbb, tx);
  if (!txOffset) {
    return makeUnexpected(txOffset.excptr());
  }
  xbb.Finish(txOffset.value());
  auto ptr = xbb.GetBufferPointer();
  std::vector<uint8_t> nested(ptr, ptr + xbb.GetSize());

  return ::iroha::CreateTransactionWrapperDirect(fbb, &nested);
}
>>>>>>> 106d8c95

/**
 * toConsensusEvent
 * - Encapsulate the transaction given from Torii(client) in a consensus event.
 * Argument fromTx will be deeply copied and create new consensus event that has
 * the copied transaction. - After creating new consensus event,
 * addSignature() is called from sumeragi. So, the new event has empty
 * peerSignatures.
 *
 * Returns: Expected<unique_ptr_t>
 */
<<<<<<< HEAD
    Expected<flatbuffers::unique_ptr_t> toConsensusEvent(
            const iroha::Transaction& fromTx) {
        flatbuffers::FlatBufferBuilder fbb(16);

        std::vector<flatbuffers::Offset<::iroha::Signature>>
                peerSignatureOffsets;  // Empty.

        // TODO: multiple transaction
        flatbuffers::FlatBufferBuilder fbbTx;
        auto txOffset = detail::copyTransaction(fbbTx, fromTx);
        if (!txOffset) {
            return makeUnexpected(txOffset.excptr());
        }
        auto buf = fbbTx.GetBufferPointer();
        std::vector<uint8_t> buffer;
        buffer.assign(buf, buf + fbbTx.GetSize());

        std::vector<flatbuffers::Offset<::iroha::TransactionWrapper>> transactions;
        transactions.push_back(::iroha::CreateTransactionWrapperDirect(
                fbb, &buffer
        ));

        auto consensusEventOffset = ::iroha::CreateConsensusEventDirect(
                fbb, &peerSignatureOffsets, &transactions, ::iroha::Code::UNDECIDED);

        fbb.Finish(consensusEventOffset);
        return fbb.ReleaseBufferPointer();
    }

    flatbuffers::unique_ptr_t addSignature(const iroha::ConsensusEvent& event,
                                           const std::string& publicKey,
                                           const std::string& signature) {
        flatbuffers::FlatBufferBuilder fbbConsensusEvent(16);

        std::vector<flatbuffers::Offset<iroha::Signature>> peerSignatures;
        std::vector<flatbuffers::Offset<iroha::Signature>> signatures;

        // Tempolary implementation: Currently, #(tx) is one.
        auto tx = event.transactions()->Get(0)->tx_nested_root();
        const auto& aSignature = tx->signatures()->Get(0);
        const auto& aPeerSignatures = event.peerSignatures();

        for (const auto& aPeerSig : *event.peerSignatures()) {
            std::vector<uint8_t> aPeerSigBlob(aPeerSig->signature()->begin(),
                                              aPeerSig->signature()->end());
            peerSignatures.push_back(::iroha::CreateSignatureDirect(
                    fbbConsensusEvent, aPeerSig->publicKey()->c_str(), &aPeerSigBlob,
                    aPeerSig->timestamp()));
        }

        std::vector<uint8_t> aNewPeerSigBlob;  // ToDo: Does it need to sign()?
        for (auto& c : signature) {
            aNewPeerSigBlob.push_back(c);
        }
        peerSignatures.push_back(::iroha::CreateSignatureDirect(
                fbbConsensusEvent, aSignature->publicKey()->c_str(), &aNewPeerSigBlob,
                datetime::unixtime()));


        std::vector<uint8_t> signatureBlob(aSignature->signature()->begin(),
                                           aSignature->signature()->end());

        signatures.push_back(::iroha::CreateSignatureDirect(
                fbbConsensusEvent, aSignature->publicKey()->c_str(), &signatureBlob,
                aSignature->timestamp()));

        std::vector<uint8_t> hashes;
        if (tx->hash() != nullptr) {
            hashes.assign(tx->hash()->begin(), tx->hash()->end());
        }

        flatbuffers::Offset<::iroha::Attachment> attachmentOffset;
        std::vector<uint8_t> data;
        if (tx->attachment() != nullptr && tx->attachment()->data() != nullptr &&
            tx->attachment()->mime() != nullptr) {
            data.assign(tx->attachment()->data()->begin(),
                        tx->attachment()->data()->end());

            attachmentOffset = ::iroha::CreateAttachmentDirect(
                    fbbConsensusEvent, tx->attachment()->mime()->c_str(), &data);
        }

        std::vector<flatbuffers::Offset<::iroha::TransactionWrapper>> transactions;

        flatbuffers::FlatBufferBuilder fbbTx;
        auto txOffset = ::iroha::CreateTransactionDirect(
                fbbTx, tx->creatorPubKey()->c_str(), tx->command_type(),
                flatbuffer_service::CreateCommandDirect(fbbConsensusEvent, tx->command(),
                                                        tx->command_type()),
                &signatures, &hashes, attachmentOffset);

        auto buf = fbbTx.GetBufferPointer();
        std::vector<uint8_t> buffer;
        buffer.assign(buf, buf + fbbTx.GetSize());

        transactions.push_back(::iroha::CreateTransactionWrapper(
                fbbConsensusEvent,
                &buffer
        ));

        auto consensusEventOffset = ::iroha::CreateConsensusEventDirect(
                fbbConsensusEvent, &peerSignatures, &transactions, event.code());

        fbbConsensusEvent.Finish(consensusEventOffset);
        return fbbConsensusEvent.ReleaseBufferPointer();
    }

    flatbuffers::unique_ptr_t makeCommit(const iroha::ConsensusEvent& event) {
        flatbuffers::FlatBufferBuilder fbbConsensusEvent(16);

        // At first, peerSignatures is empty. (Is this right?)
        std::vector<flatbuffers::Offset<iroha::Signature>> peerSignatures;
        std::vector<flatbuffers::Offset<iroha::Signature>> signatures;

        // Tempolary implementation: Currently, #(tx) is one.
        auto tx = event.transactions()->Get(0)->tx_nested_root();
        const auto& aSignature = tx->signatures()->Get(0);
        const auto& aPeerSignatures = event.peerSignatures();

        for (const auto& aPeerSig : *event.peerSignatures()) {
            std::vector<uint8_t> aPeerSigBlob(aPeerSig->signature()->begin(),
                                              aPeerSig->signature()->end());
            peerSignatures.push_back(::iroha::CreateSignatureDirect(
                    fbbConsensusEvent, aPeerSig->publicKey()->c_str(), &aPeerSigBlob,
                    1234567));
        }

        std::vector<uint8_t> signatureBlob(aSignature->signature()->begin(),
                                           aSignature->signature()->end());

        signatures.push_back(::iroha::CreateSignatureDirect(
                fbbConsensusEvent, aSignature->publicKey()->c_str(), &signatureBlob,
                1234567));

        std::vector<uint8_t> hashes;
        if (tx->hash() != nullptr) {
            hashes.assign(tx->hash()->begin(), tx->hash()->end());
        }

        flatbuffers::Offset<::iroha::Attachment> attachmentOffset;
        std::vector<uint8_t> data;
        if (tx->attachment() != nullptr && tx->attachment()->data() != nullptr &&
            tx->attachment()->mime() != nullptr) {
            data.assign(tx->attachment()->data()->begin(),
                        tx->attachment()->data()->end());

            attachmentOffset = ::iroha::CreateAttachmentDirect(
                    fbbConsensusEvent, tx->attachment()->mime()->c_str(), &data);
        }

        std::vector<flatbuffers::Offset<::iroha::TransactionWrapper>> transactions;

        flatbuffers::FlatBufferBuilder fbbTx;
        auto txOffset = ::iroha::CreateTransactionDirect(
                fbbTx, tx->creatorPubKey()->c_str(), tx->command_type(),
                flatbuffer_service::CreateCommandDirect(fbbConsensusEvent, tx->command(),
                                                        tx->command_type()),
                &signatures, &hashes, attachmentOffset);

        auto buf = fbbTx.GetBufferPointer();
        std::vector<uint8_t> buffer;
        buffer.assign(buf, buf + fbbTx.GetSize());

        transactions.push_back(::iroha::CreateTransactionWrapper(
                fbbConsensusEvent,
                &buffer
        ));

        auto consensusEventOffset = ::iroha::CreateConsensusEventDirect(
                fbbConsensusEvent, &peerSignatures, &transactions, iroha::Code::COMMIT);

        fbbConsensusEvent.Finish(consensusEventOffset);
        return fbbConsensusEvent.ReleaseBufferPointer();
    }


    namespace peer { // namespace peer

        flatbuffers::Offset<PeerAdd> CreateAdd(const ::peer::Node &peer){
            flatbuffers::FlatBufferBuilder fbb;
            return iroha::CreatePeerAdd( fbb, fbb.CreateVector( primitives::CreatePeer(peer) ) );
        }
        flatbuffers::Offset<PeerRemove> CreateRemove(const std::string& pubKey){
            flatbuffers::FlatBufferBuilder fbb;
            return iroha::CreatePeerRemove( fbb, fbb.CreateString(pubKey) );

        }
        flatbuffers::Offset<PeerChangeTrust> CreateChangeTrust(const std::string& pubKey,double& delta){
            flatbuffers::FlatBufferBuilder fbb;
            return iroha::CreatePeerChangeTrust( fbb, fbb.CreateString( pubKey ), delta );
        }
        flatbuffers::Offset<PeerSetTrust> CreateSetTrust(const std::string& pubKey,double& trust){
            flatbuffers::FlatBufferBuilder fbb;
            return iroha::CreatePeerSetTrust( fbb, fbb.CreateString(pubKey), trust );

        }
        flatbuffers::Offset<PeerSetActive> CreateSetActive(const std::string& pubKey,bool active){
            flatbuffers::FlatBufferBuilder fbb;
            return iroha::CreatePeerSetActive( fbb, fbb.CreateString(pubKey), active);
        }

    };

    namespace primitives { // namespace primitives

        std::vector<uint8_t> CreatePeer(const ::peer::Node &peer) {
            flatbuffers::FlatBufferBuilder fbb;
            auto peer_cp = iroha::CreatePeer( fbb, fbb.CreateString(peer.publicKey),
                                              fbb.CreateString(peer.ip), peer.trust, peer.active, peer.join_network, peer.join_validation );
            fbb.Finish( peer_cp );

            uint8_t* ptr = fbb.GetBufferPointer();
            return {ptr, ptr + fbb.GetSize()};
        }

    }

    namespace transaction { // namespace transaction

        const Transaction& CreateTransaction(flatbuffers::FlatBufferBuilder& fbb, iroha::Command cmd_type,
                                             flatbuffers::Offset<void> command,
                                             std::string creator,
                                             std::vector<flatbuffers::Offset<iroha::Signature>> sigs) {
            flatbuffers::FlatBufferBuilder xbb;
            auto tx_mt = iroha::CreateTransaction( xbb, xbb.CreateString(creator), cmd_type, command, xbb.CreateVector(sigs) );
            xbb.Finish(tx_mt);
            auto hash = hash::sha3_256_hex( toString( *flatbuffers::GetRoot<Transaction>( xbb.GetBufferPointer() ) ) );

            auto tx = iroha::CreateTransaction( fbb, fbb.CreateString(creator),
                                                cmd_type, command, fbb.CreateVector(sigs),
                                                fbb.CreateVector( static_cast<std::vector<uint8_t>>( base64::decode(hash) ) ) );
            fbb.Finish( tx );
            return *flatbuffers::GetRoot<Transaction>(fbb.GetBufferPointer());
        }

    };
=======
Expected<flatbuffers::unique_ptr_t> toConsensusEvent(
    const iroha::Transaction& fromTx) {
  flatbuffers::FlatBufferBuilder fbb(16);

  std::vector<flatbuffers::Offset<::iroha::Signature>>
      peerSignatureOffsets;  // Empty.

  auto txwOffset = toTransactionWrapper(fbb, fromTx);

  std::vector<flatbuffers::Offset<::iroha::TransactionWrapper>> txs;
  txs.push_back(*txwOffset);

  auto consensusEventOffset = ::iroha::CreateConsensusEventDirect(
    fbb, &peerSignatureOffsets, &txs, ::iroha::Code::UNDECIDED);
  fbb.Finish(consensusEventOffset);
  return fbb.ReleaseBufferPointer();
}

Expected<flatbuffers::unique_ptr_t> addSignature(const iroha::ConsensusEvent& event,
                                                 const std::string& publicKey,
                                                 const std::string& signature) {
  flatbuffers::FlatBufferBuilder fbbConsensusEvent(16);

  std::vector<flatbuffers::Offset<iroha::Signature>> peerSignatures;

  // Tempolary implementation: Currently, #(tx) is one.
  for (const auto& aPeerSig : *event.peerSignatures()) {
    std::vector<uint8_t> aPeerSigBlob(aPeerSig->signature()->begin(),
                                      aPeerSig->signature()->end());
    peerSignatures.push_back(::iroha::CreateSignatureDirect(
        fbbConsensusEvent, aPeerSig->publicKey()->c_str(), &aPeerSigBlob,
        aPeerSig->timestamp()));
  }

  std::vector<uint8_t> aNewPeerSigBlob;
  for (auto& c : signature) {
    aNewPeerSigBlob.push_back(c);
  }
  peerSignatures.push_back(::iroha::CreateSignatureDirect(
      fbbConsensusEvent, publicKey.c_str(), &aNewPeerSigBlob,
      datetime::unixtime()));

  // ToDo: #(tx) = 1
  auto tx = std::vector<uint8_t>(
    event.transactions()->Get(0)->tx()->begin(),
    event.transactions()->Get(0)->tx()->end()
  );

  std::vector<flatbuffers::Offset<iroha::TransactionWrapper>> txwrappers;
  txwrappers.push_back(::iroha::CreateTransactionWrapperDirect(fbbConsensusEvent, &tx));

  auto consensusEventOffset = ::iroha::CreateConsensusEventDirect(
      fbbConsensusEvent, &peerSignatures, &txwrappers, event.code());

  fbbConsensusEvent.Finish(consensusEventOffset);
  return fbbConsensusEvent.ReleaseBufferPointer();
}

Expected<flatbuffers::unique_ptr_t> makeCommit(const iroha::ConsensusEvent& event) {
  flatbuffers::FlatBufferBuilder fbbConsensusEvent(16);

  // At first, peerSignatures is empty. (Is this right?)
  std::vector<flatbuffers::Offset<iroha::Signature>> peerSignatures;

  // Tempolary implementation: Currently, #(tx) is one.
  for (const auto& aPeerSig : *event.peerSignatures()) {
    std::vector<uint8_t> aPeerSigBlob(aPeerSig->signature()->begin(),
                                      aPeerSig->signature()->end());
    peerSignatures.push_back(::iroha::CreateSignatureDirect(
        fbbConsensusEvent, aPeerSig->publicKey()->c_str(), &aPeerSigBlob,
        aPeerSig->timestamp()));
  }

  auto txwrappers = detail::copyTxWrappersOfEvent(fbbConsensusEvent, event);
  if (!txwrappers) {
    return makeUnexpected(txwrappers.excptr());
  }

  auto consensusEventOffset = ::iroha::CreateConsensusEventDirect(
      fbbConsensusEvent, &peerSignatures, &txwrappers.value(), iroha::Code::COMMIT);

  fbbConsensusEvent.Finish(consensusEventOffset);
  return fbbConsensusEvent.ReleaseBufferPointer();
}


namespace peer { // namespace peer

flatbuffers::Offset<PeerAdd> CreateAdd(const ::peer::Node &peer){
  flatbuffers::FlatBufferBuilder fbb;
  return iroha::CreatePeerAdd( fbb, fbb.CreateVector( primitives::CreatePeer(peer) ) );
}
flatbuffers::Offset<PeerRemove> CreateRemove(const std::string& pubKey){
  flatbuffers::FlatBufferBuilder fbb;
  return iroha::CreatePeerRemove( fbb, fbb.CreateString(pubKey) );

}
flatbuffers::Offset<PeerChangeTrust> CreateChangeTrust(const std::string& pubKey,double& delta){
  flatbuffers::FlatBufferBuilder fbb;
  return iroha::CreatePeerChangeTrust( fbb, fbb.CreateString( pubKey ), delta );
}
flatbuffers::Offset<PeerSetTrust> CreateSetTrust(const std::string& pubKey,double& trust){
  flatbuffers::FlatBufferBuilder fbb;
  return iroha::CreatePeerSetTrust( fbb, fbb.CreateString(pubKey), trust );

}
flatbuffers::Offset<PeerSetActive> CreateSetActive(const std::string& pubKey,bool active){
  flatbuffers::FlatBufferBuilder fbb;
  return iroha::CreatePeerSetActive( fbb, fbb.CreateString(pubKey), active);
}

};

namespace primitives { // namespace primitives

std::vector<uint8_t> CreatePeer(const ::peer::Node &peer) {
  flatbuffers::FlatBufferBuilder fbb;
  auto peer_cp = iroha::CreatePeer( fbb, fbb.CreateString(peer.publicKey),
                                    fbb.CreateString(peer.ip), peer.trust, peer.active, peer.join_network, peer.join_validation );
  fbb.Finish( peer_cp );

  uint8_t* ptr = fbb.GetBufferPointer();
  return {ptr, ptr + fbb.GetSize()};
}

}

namespace transaction { // namespace transaction

const Transaction& CreateTransaction(flatbuffers::FlatBufferBuilder& fbb, iroha::Command cmd_type,
                              flatbuffers::Offset<void> command,
                              std::string creator,
                              std::vector<flatbuffers::Offset<iroha::Signature>> sigs) {
  flatbuffers::FlatBufferBuilder xbb;
  auto tx_mt = iroha::CreateTransaction( xbb, xbb.CreateString(creator), cmd_type, command, xbb.CreateVector(sigs) );
  xbb.Finish(tx_mt);
  auto hash = hash::sha3_256_hex( toString( *flatbuffers::GetRoot<Transaction>( xbb.GetBufferPointer() ) ) );

  auto tx = iroha::CreateTransaction( fbb, fbb.CreateString(creator),
                                   cmd_type, command, fbb.CreateVector(sigs),
                                   fbb.CreateVector( static_cast<std::vector<uint8_t>>( base64::decode(hash) ) ) );
  fbb.Finish( tx );
  return *flatbuffers::GetRoot<Transaction>(fbb.GetBufferPointer());
}

};
>>>>>>> 106d8c95



}  // namespace flatbuffer_service<|MERGE_RESOLUTION|>--- conflicted
+++ resolved
@@ -37,133 +37,6 @@
 /**
  * CreateCommandDirect
  */
-<<<<<<< HEAD
-    flatbuffers::Offset<void> CreateCommandDirect(
-            flatbuffers::FlatBufferBuilder& _fbb, const void* obj,
-            ::iroha::Command /* Command */ type) {
-        switch (type) {
-            case ::iroha::Command::NONE: {
-                logger::error("flatbuffer service") << "Command_NONE";
-                exit(1);
-            }
-            case ::iroha::Command::AssetCreate: {
-                auto ptr = reinterpret_cast<const ::iroha::AssetCreate*>(obj);
-                return ::iroha::CreateAssetCreateDirect(
-                        _fbb, ptr->asset_name()->c_str(), ptr->domain_name()->c_str(),
-                        ptr->ledger_name()->c_str()
-                ).Union();
-            }
-            case ::iroha::Command::AssetAdd: {
-                auto ptr = reinterpret_cast<const ::iroha::AssetAdd*>(obj);
-                auto asset =
-                        std::vector<uint8_t>(ptr->asset()->begin(), ptr->asset()->end());
-                return ::iroha::CreateAssetAddDirect(_fbb, ptr->accPubKey()->c_str(),
-                                                     &asset)
-                        .Union();
-            }
-            case ::iroha::Command::AssetRemove: {
-                auto ptr = reinterpret_cast<const ::iroha::AssetRemove*>(obj);
-                auto asset =
-                        std::vector<uint8_t>(ptr->asset()->begin(), ptr->asset()->end());
-                return ::iroha::CreateAssetRemoveDirect(_fbb, ptr->accPubKey()->c_str(),
-                                                        &asset)
-                        .Union();
-            }
-            case ::iroha::Command::AssetTransfer: {
-                auto ptr = reinterpret_cast<const ::iroha::AssetTransfer*>(obj);
-                auto asset =
-                        std::vector<uint8_t>(ptr->asset()->begin(), ptr->asset()->end());
-                return ::iroha::CreateAssetTransferDirect(
-                        _fbb, &asset, ptr->sender()->c_str(), ptr->receiver()->c_str())
-                        .Union();
-            }
-            case ::iroha::Command::PeerAdd: {
-                auto ptr = reinterpret_cast<const ::iroha::PeerAdd*>(obj);
-                auto peer =
-                        std::vector<uint8_t>(ptr->peer()->begin(), ptr->peer()->end());
-                return ::iroha::CreatePeerAddDirect(_fbb, &peer).Union();
-            }
-            case ::iroha::Command::PeerRemove: {
-                auto ptr = reinterpret_cast<const ::iroha::PeerRemove*>(obj);
-                return ::iroha::CreatePeerRemoveDirect(_fbb, ptr->peerPubKey()->c_str()).Union();
-            }
-            case ::iroha::Command::PeerSetActive: {
-                auto ptr = reinterpret_cast<const ::iroha::PeerSetActive*>(obj);
-                return ::iroha::CreatePeerSetActiveDirect(
-                        _fbb, ptr->peerPubKey()->c_str(), ptr->active())
-                        .Union();
-            }
-            case ::iroha::Command::PeerSetTrust: {
-                auto ptr = reinterpret_cast<const ::iroha::PeerSetTrust*>(obj);
-                return ::iroha::CreatePeerSetTrustDirect(_fbb, ptr->peerPubKey()->c_str(),
-                                                         ptr->trust())
-                        .Union();
-            }
-            case ::iroha::Command::PeerChangeTrust: {
-                auto ptr = reinterpret_cast<const ::iroha::PeerChangeTrust*>(obj);
-                return ::iroha::CreatePeerChangeTrustDirect(
-                        _fbb, ptr->peerPubKey()->c_str(), ptr->delta())
-                        .Union();
-            }
-            case ::iroha::Command::AccountAdd: {
-                auto ptr = reinterpret_cast<const ::iroha::AccountAdd*>(obj);
-                auto account =
-                        std::vector<uint8_t>(ptr->account()->begin(), ptr->account()->end());
-                return ::iroha::CreateAccountAddDirect(_fbb, &account).Union();
-            }
-            case ::iroha::Command::AccountRemove: {
-                auto ptr = reinterpret_cast<const ::iroha::AccountRemove*>(obj);
-                return ::iroha::CreateAccountRemoveDirect(_fbb, ptr->pubkey()->c_str()).Union();
-            }
-            case ::iroha::Command::AccountAddSignatory: {
-                auto ptr = reinterpret_cast<const ::iroha::AccountAddSignatory*>(obj);
-                auto signatory = std::vector<flatbuffers::Offset<flatbuffers::String>>(
-                        ptr->signatory()->begin(), ptr->signatory()->end());
-                return ::iroha::CreateAccountAddSignatoryDirect(
-                        _fbb, ptr->account()->c_str(), &signatory)
-                        .Union();
-            }
-            case ::iroha::Command::AccountRemoveSignatory: {
-                auto ptr = reinterpret_cast<const ::iroha::AccountRemoveSignatory*>(obj);
-                auto signatory = std::vector<flatbuffers::Offset<flatbuffers::String>>(
-                        ptr->signatory()->begin(), ptr->signatory()->end());
-                return ::iroha::CreateAccountRemoveSignatoryDirect(
-                        _fbb, ptr->account()->c_str(), &signatory)
-                        .Union();
-            }
-            case ::iroha::Command::AccountSetUseKeys: {
-                auto ptr = reinterpret_cast<const ::iroha::AccountSetUseKeys*>(obj);
-                auto accounts = std::vector<flatbuffers::Offset<flatbuffers::String>>(
-                        ptr->accounts()->begin(), ptr->accounts()->end());
-                return ::iroha::CreateAccountSetUseKeysDirect(_fbb, &accounts,
-                                                              ptr->useKeys())
-                        .Union();
-            }
-            case ::iroha::Command::ChaincodeAdd: {
-                auto ptr = reinterpret_cast<const ::iroha::ChaincodeAdd*>(obj);
-                auto code =
-                        std::vector<uint8_t>(ptr->code()->begin(), ptr->code()->end());
-                return ::iroha::CreateChaincodeAddDirect(_fbb, &code).Union();
-            }
-            case ::iroha::Command::ChaincodeRemove: {
-                auto ptr = reinterpret_cast<const ::iroha::ChaincodeRemove*>(obj);
-                auto code =
-                        std::vector<uint8_t>(ptr->code()->begin(), ptr->code()->end());
-                return ::iroha::CreateChaincodeRemoveDirect(_fbb, &code).Union();
-            }
-            case ::iroha::Command::ChaincodeExecute: {
-                auto ptr = reinterpret_cast<const ::iroha::ChaincodeExecute*>(obj);
-                return ::iroha::CreateChaincodeExecuteDirect(
-                        _fbb, ptr->code_name()->c_str(), ptr->domain_name()->c_str(),
-                        ptr->ledger_name()->c_str())
-                        .Union();
-            }
-            default: {
-                throw exception::NotImplementedException("No match Command type",
-                                                         __FILE__);
-            }
-        }
-=======
 flatbuffers::Offset<void> CreateCommandDirect(
     flatbuffers::FlatBufferBuilder& _fbb, const void* obj,
     ::iroha::Command type) {
@@ -300,7 +173,6 @@
     std::vector<flatbuffers::Offset<flatbuffers::String>> signatoryOffsets;
     for (const auto& e : signatories) {
       signatoryOffsets.push_back(fbbAccount.CreateString(e));
->>>>>>> 106d8c95
     }
 
     std::vector<uint8_t> CreateAccountBuffer(
@@ -338,288 +210,6 @@
  * - it returns string dump of arguments' tx like DebugString in protocol
  * buffer. ToDo If transaction scheme is changed, We changes this code.
  */
-<<<<<<< HEAD
-    std::string toString(const iroha::Transaction& tx) {
-        std::string res = "";
-        if (tx.creatorPubKey() != nullptr) {
-            res += "creatorPubKey:" + tx.creatorPubKey()->str() + ",\n";
-        }
-        if (tx.attachment() != nullptr) {
-            assert(tx.attachment()->mime() != nullptr);
-            assert(tx.attachment()->data() != nullptr);
-
-            res += "attachment:[\n";
-            res += " mime:" +
-                   std::string(tx.attachment()->mime()->begin(),
-                               tx.attachment()->mime()->end()) +
-                   ",\n";
-            res += " data:" +
-                   std::string(tx.attachment()->data()->begin(),
-                               tx.attachment()->data()->end()) +
-                   ",\n";
-            res += "]\n";
-        }
-
-        std::map<iroha::Command, std::function<std::string(const void*)>>
-                command_to_strings;
-        std::map<iroha::AnyAsset, std::function<std::string(const void*)>>
-                any_asset_to_strings;
-
-        any_asset_to_strings[iroha::AnyAsset::ComplexAsset] =
-                [&](const void* asset) -> std::string {
-                    const iroha::ComplexAsset* ast =
-                            static_cast<const iroha::ComplexAsset*>(asset);
-
-                    std::string res = " ComplexAsset[\n";
-                    res += "        asset_name:" + ast->asset_name()->str() + ",\n";
-                    res += "        domain_name:" + ast->domain_name()->str() + ",\n";
-                    res += "        ledger_name:" + ast->ledger_name()->str() + ",\n";
-                    res += "        description:" + ast->description()->str() + "\n";
-                    res += "        asset:logic:WIP\n";
-                    res += "    ]\n";
-                    return res;
-                };
-        any_asset_to_strings[iroha::AnyAsset::Currency] =
-                [&](const void* asset) -> std::string {
-                    const iroha::Currency* ast = static_cast<const iroha::Currency*>(asset);
-
-                    std::string res = " Currency[\n";
-                    res += "        currency_name:" + ast->currency_name()->str() + ",\n";
-                    res += "        domain_name:" + ast->domain_name()->str() + ",\n";
-                    res += "        ledger_name:" + ast->ledger_name()->str() + ",\n";
-                    res += "        description:" + ast->description()->str() + "\n";
-                    res += "        amount:" + std::to_string(ast->amount()) + "\n";
-                    res += "        precision:" + std::to_string(ast->precision()) + "\n";
-                    res += "    ]\n";
-                    return res;
-                };
-
-        command_to_strings[iroha::Command::AssetCreate] =
-                [&](const void* command) -> std::string {
-                    const iroha::AssetCreate* cmd =
-                            static_cast<const iroha::AssetCreate*>(command);
-
-                    std::string res = "AssetCreate[\n";
-                    res += "    ledger_name:" + cmd->ledger_name()->str() + ",\n";
-                    res += "    domain_name:" + cmd->domain_name()->str() + ",\n";
-                    res += "    asset_name:" + cmd->asset_name()->str() + "\n";
-                    res += "]\n";
-                    return res;
-                };
-
-        command_to_strings[iroha::Command::AssetCreate] =
-                [&](const void* command) -> std::string {
-                    const iroha::AssetCreate* cmd =
-                            static_cast<const iroha::AssetCreate*>(command);
-
-                    std::string res = "AssetCreate[\n";
-                    res += "    ledger_name:" + cmd->ledger_name()->str() + ",\n";
-                    res += "    domain_name:" + cmd->domain_name()->str() + ",\n";
-                    res += "    asset_name:" + cmd->asset_name()->str() + "\n";
-                    res += "]\n";
-                    return res;
-                };
-        command_to_strings[iroha::Command::AssetAdd] =
-                [&](const void* command) -> std::string {
-                    const iroha::AssetAdd* cmd = static_cast<const iroha::AssetAdd*>(command);
-
-                    std::string res = "AssetAdd[\n";
-                    res += "    accPubKey:" + cmd->accPubKey()->str() + ",\n";
-                    res += "    asset:" +
-                           any_asset_to_strings[cmd->asset_nested_root()->asset_type()](
-                                   cmd->asset_nested_root()->asset());
-                    res += "]\n";
-                    return res;
-                };
-        command_to_strings[iroha::Command::AssetRemove] =
-                [&](const void* command) -> std::string {
-                    const iroha::AssetRemove* cmd =
-                            static_cast<const iroha::AssetRemove*>(command);
-
-                    std::string res = "AssetRemove[\n";
-                    res += "    accPubKey:" + cmd->accPubKey()->str() + ",\n";
-                    res += "    asset:" +
-                           any_asset_to_strings[cmd->asset_nested_root()->asset_type()](
-                                   cmd->asset_nested_root()->asset());
-                    res += "]\n";
-                    return res;
-                };
-        command_to_strings[iroha::Command::AssetTransfer] =
-                [&](const void* command) -> std::string {
-                    const iroha::AssetTransfer* cmd =
-                            static_cast<const iroha::AssetTransfer*>(command);
-
-                    std::string res = "AssetTransfer[\n";
-                    res += "    sender:" + cmd->sender()->str() + ",\n";
-                    res += "    receiver:" + cmd->receiver()->str() + ",\n";
-                    res += "    asset:" +
-                           any_asset_to_strings[cmd->asset_nested_root()->asset_type()](
-                                   cmd->asset_nested_root()->asset());
-                    res += "]\n";
-                    return res;
-                };
-
-        command_to_strings[iroha::Command::PeerAdd] =
-                [&](const void* command) -> std::string {
-                    const iroha::PeerAdd* cmd = static_cast<const iroha::PeerAdd*>(command);
-
-                    std::string res = "PeerAdd[\n";
-                    res += "    peer:publicKey:" + cmd->peer_nested_root()->publicKey()->str() +
-                           ",\n";
-                    res += "    peer:ip:" + cmd->peer_nested_root()->ip()->str() + ",\n";
-                    res += "    peer:active:" +
-                           std::to_string(cmd->peer_nested_root()->active()) + ",\n";
-                    res += "    peer:join_network:" +
-                           std::to_string(cmd->peer_nested_root()->join_network()) + ",\n";
-                    res += "    peer:join_validation:" +
-                           std::to_string(cmd->peer_nested_root()->join_validation()) + "\n";
-                    res += "]\n";
-                    return res;
-                };
-        command_to_strings[iroha::Command::PeerRemove] =
-                [&](const void* command) -> std::string {
-                    const iroha::PeerRemove* cmd =
-                            static_cast<const iroha::PeerRemove*>(command);
-
-                    std::string res = "PeerRemove[\n";
-                    res += "    peer:publicKey:" + cmd->peerPubKey()->str();
-                    res += "\n]\n";
-                    return res;
-                };
-        command_to_strings[iroha::Command::PeerSetActive] =
-                [&](const void* command) -> std::string {
-                    const iroha::PeerSetActive* cmd =
-                            static_cast<const iroha::PeerSetActive*>(command);
-
-                    std::string res = "PeerSetActive[\n";
-                    res += "    peer:peerPubKey:" + cmd->peerPubKey()->str() + ",\n";
-                    res += "]\n";
-                    return res;
-                };
-        command_to_strings[iroha::Command::PeerSetTrust] =
-                [&](const void* command) -> std::string {
-                    const iroha::PeerSetTrust* cmd =
-                            static_cast<const iroha::PeerSetTrust*>(command);
-
-                    std::string res = "PeerSetTrust[\n";
-                    res += "    peerPubKey:" + cmd->peerPubKey()->str() + ",\n";
-                    res += "    trust:" + std::to_string(cmd->trust()) + ",\n";
-                    res += "]\n";
-                    return res;
-                };
-        command_to_strings[iroha::Command::PeerChangeTrust] =
-                [&](const void* command) -> std::string {
-                    const iroha::PeerChangeTrust* cmd =
-                            static_cast<const iroha::PeerChangeTrust*>(command);
-
-                    std::string res = "PeerSetTrust[\n";
-                    res += "    peerPubKey:" + cmd->peerPubKey()->str() + ",\n";
-                    res += "    delta:" + std::to_string(cmd->delta()) + "\n";
-                    res += "]\n";
-                    return res;
-                };
-
-        command_to_strings[iroha::Command::AccountAdd] =
-                [&](const void* command) -> std::string {
-                    const iroha::AccountAdd* cmd =
-                            static_cast<const iroha::AccountAdd*>(command);
-                    std::string res = "AccountAdd[\n";
-                    if (cmd->account_nested_root() != nullptr) {
-                        if (cmd->account_nested_root()->alias() != 0) {
-                            res += "    account:alias:" +
-                                   cmd->account_nested_root()->alias()->str() + ",\n";
-                        }
-                        if (cmd->account_nested_root()->pubKey() != nullptr) {
-                            res += "    account:pubKey:" +
-                                   cmd->account_nested_root()->pubKey()->str() + ",\n";
-                        }
-                        if (cmd->account_nested_root()->signatories() != nullptr) {
-                            for (const auto& s : *cmd->account_nested_root()->signatories()) {
-                                res += "        signature[" + s->str() + "]\n";
-                            }
-                        }
-                    }
-                    res += "]\n";
-                    return res;
-                };
-        command_to_strings[iroha::Command::AccountRemove] =
-                [&](const void* command) -> std::string {
-                    const iroha::AccountRemove* cmd =
-                            static_cast<const iroha::AccountRemove*>(command);
-
-                    std::string res = "AccountRemove[\n";
-                    res +=     cmd->pubkey()->c_str();
-                    res += "]\n";
-                    return res;
-                };
-        command_to_strings[iroha::Command::AccountAddSignatory] =
-                [&](const void* command) -> std::string {
-                    const iroha::AccountAddSignatory* cmd =
-                            static_cast<const iroha::AccountAddSignatory*>(command);
-
-                    std::string res = "AccountAddSignatory[\n";
-                    res += "    account:" + cmd->account()->str() + ",\n";
-                    for (const auto& s : *cmd->signatory()) {
-                        res += "        signature[" + s->str() + "]\n";
-                    }
-                    res += "]\n";
-                    return res;
-                };
-        command_to_strings[iroha::Command::AccountRemoveSignatory] =
-                [&](const void* command) -> std::string {
-                    const iroha::AccountRemoveSignatory* cmd =
-                            static_cast<const iroha::AccountRemoveSignatory*>(command);
-
-                    std::string res = "AccountRemoveSignatory[\n";
-                    res += "    account:" + cmd->account()->str() + ",\n";
-                    for (const auto& s : *cmd->signatory()) {
-                        res += "        signature[" + s->str() + "]\n";
-                    }
-                    res += "]\n";
-                    return res;
-                };
-        command_to_strings[iroha::Command::AccountSetUseKeys] =
-                [&](const void* command) -> std::string {
-                    const iroha::AccountSetUseKeys* cmd =
-                            static_cast<const iroha::AccountSetUseKeys*>(command);
-
-                    std::string res = "AccountSetUseKeys[\n";
-                    for (const auto& a : *cmd->accounts()) {
-                        res += "        account[" + a->str() + "]\n";
-                    }
-                    res += "    account:useKeys:" + std::to_string(cmd->useKeys()) + "\n";
-                    res += "]\n";
-                    return res;
-                };
-
-        command_to_strings[iroha::Command::ChaincodeAdd] =
-                [&](const void* command) -> std::string {
-                    const iroha::ChaincodeAdd* cmd =
-                            static_cast<const iroha::ChaincodeAdd*>(command);
-
-                    std::string res = "ChaincodeAdd[\n";
-                    res += "]\n";
-                    return res;
-                };
-        command_to_strings[iroha::Command::ChaincodeRemove] =
-                [&](const void* command) -> std::string {
-                    const iroha::ChaincodeRemove* cmd =
-                            static_cast<const iroha::ChaincodeRemove*>(command);
-
-                    std::string res = "ChaincodeRemove[\n";
-                    res += "]\n";
-                };
-        command_to_strings[iroha::Command::ChaincodeExecute] =
-                [&](const void* command) -> std::string {
-                    const iroha::ChaincodeExecute* cmd =
-                            static_cast<const iroha::ChaincodeExecute*>(command);
-
-                    std::string res = "ChaincodeExecute[\n";
-                    res += "]\n";
-                };
-        res += command_to_strings[tx.command_type()](tx.command());
-        return res;
-=======
 std::string toString(const iroha::Transaction& tx) {
   std::string res = "";
   if (tx.creatorPubKey() != nullptr) {
@@ -892,7 +482,6 @@
     res += "    account:" + cmd->account()->str() + ",\n";
     for (const auto& s : *cmd->signatory()) {
       res += "        signature[" + s->str() + "]\n";
->>>>>>> 106d8c95
     }
 
     std::vector<uint8_t > GetTxPointer(const iroha::Transaction& tx){
@@ -1062,7 +651,6 @@
  * copyTransaction(fromTx)
  * - copies transaction and write data to given FlatBufferBuilder.
  */
-<<<<<<< HEAD
         Expected<flatbuffers::Offset<::iroha::Transaction>> copyTransaction(
                 flatbuffers::FlatBufferBuilder& fbb, const ::iroha::Transaction& fromTx) {
             auto tx_signatures = copySignaturesOfTx(fbb, fromTx);
@@ -1120,7 +708,6 @@
     }  // namespace detail
 
 /**
-=======
 Expected<flatbuffers::Offset<::iroha::Transaction>> copyTransaction(
   flatbuffers::FlatBufferBuilder& fbb, const ::iroha::Transaction& fromTx) {
   auto tx_signatures = detail::copySignaturesOfTx(fbb, fromTx);
@@ -1149,29 +736,11 @@
 }
 
 /**
->>>>>>> 106d8c95
  * copyConsensusEvent(event)
  * - copies consensus event and write data to given FlatBufferBuilder.
  *
  * Returns: Expected<Offset<ConsensusEvent>>
  */
-<<<<<<< HEAD
-    Expected<flatbuffers::Offset<::iroha::ConsensusEvent>> copyConsensusEvent(
-            flatbuffers::FlatBufferBuilder& fbb, const iroha::ConsensusEvent& event) {
-        auto peerSignatures = detail::copyPeerSignaturesOf(fbb, event);
-        if (!peerSignatures) {
-            return makeUnexpected(peerSignatures.excptr());
-        }
-        auto transactions = detail::copyTransactionsWrapperOf(fbb, event);
-        if (!transactions) {
-            return makeUnexpected(transactions.excptr());
-        }
-
-        return ::iroha::CreateConsensusEventDirect(
-                fbb, &peerSignatures.value(), &transactions.value(), event.code()
-        );
-    }
-=======
 Expected<flatbuffers::Offset<::iroha::ConsensusEvent>> copyConsensusEvent(
     flatbuffers::FlatBufferBuilder& fbb, const iroha::ConsensusEvent& event) {
   auto peerSignatures = detail::copyPeerSignaturesOf(fbb, event);
@@ -1204,7 +773,6 @@
 
   return ::iroha::CreateTransactionWrapperDirect(fbb, &nested);
 }
->>>>>>> 106d8c95
 
 /**
  * toConsensusEvent
@@ -1216,244 +784,6 @@
  *
  * Returns: Expected<unique_ptr_t>
  */
-<<<<<<< HEAD
-    Expected<flatbuffers::unique_ptr_t> toConsensusEvent(
-            const iroha::Transaction& fromTx) {
-        flatbuffers::FlatBufferBuilder fbb(16);
-
-        std::vector<flatbuffers::Offset<::iroha::Signature>>
-                peerSignatureOffsets;  // Empty.
-
-        // TODO: multiple transaction
-        flatbuffers::FlatBufferBuilder fbbTx;
-        auto txOffset = detail::copyTransaction(fbbTx, fromTx);
-        if (!txOffset) {
-            return makeUnexpected(txOffset.excptr());
-        }
-        auto buf = fbbTx.GetBufferPointer();
-        std::vector<uint8_t> buffer;
-        buffer.assign(buf, buf + fbbTx.GetSize());
-
-        std::vector<flatbuffers::Offset<::iroha::TransactionWrapper>> transactions;
-        transactions.push_back(::iroha::CreateTransactionWrapperDirect(
-                fbb, &buffer
-        ));
-
-        auto consensusEventOffset = ::iroha::CreateConsensusEventDirect(
-                fbb, &peerSignatureOffsets, &transactions, ::iroha::Code::UNDECIDED);
-
-        fbb.Finish(consensusEventOffset);
-        return fbb.ReleaseBufferPointer();
-    }
-
-    flatbuffers::unique_ptr_t addSignature(const iroha::ConsensusEvent& event,
-                                           const std::string& publicKey,
-                                           const std::string& signature) {
-        flatbuffers::FlatBufferBuilder fbbConsensusEvent(16);
-
-        std::vector<flatbuffers::Offset<iroha::Signature>> peerSignatures;
-        std::vector<flatbuffers::Offset<iroha::Signature>> signatures;
-
-        // Tempolary implementation: Currently, #(tx) is one.
-        auto tx = event.transactions()->Get(0)->tx_nested_root();
-        const auto& aSignature = tx->signatures()->Get(0);
-        const auto& aPeerSignatures = event.peerSignatures();
-
-        for (const auto& aPeerSig : *event.peerSignatures()) {
-            std::vector<uint8_t> aPeerSigBlob(aPeerSig->signature()->begin(),
-                                              aPeerSig->signature()->end());
-            peerSignatures.push_back(::iroha::CreateSignatureDirect(
-                    fbbConsensusEvent, aPeerSig->publicKey()->c_str(), &aPeerSigBlob,
-                    aPeerSig->timestamp()));
-        }
-
-        std::vector<uint8_t> aNewPeerSigBlob;  // ToDo: Does it need to sign()?
-        for (auto& c : signature) {
-            aNewPeerSigBlob.push_back(c);
-        }
-        peerSignatures.push_back(::iroha::CreateSignatureDirect(
-                fbbConsensusEvent, aSignature->publicKey()->c_str(), &aNewPeerSigBlob,
-                datetime::unixtime()));
-
-
-        std::vector<uint8_t> signatureBlob(aSignature->signature()->begin(),
-                                           aSignature->signature()->end());
-
-        signatures.push_back(::iroha::CreateSignatureDirect(
-                fbbConsensusEvent, aSignature->publicKey()->c_str(), &signatureBlob,
-                aSignature->timestamp()));
-
-        std::vector<uint8_t> hashes;
-        if (tx->hash() != nullptr) {
-            hashes.assign(tx->hash()->begin(), tx->hash()->end());
-        }
-
-        flatbuffers::Offset<::iroha::Attachment> attachmentOffset;
-        std::vector<uint8_t> data;
-        if (tx->attachment() != nullptr && tx->attachment()->data() != nullptr &&
-            tx->attachment()->mime() != nullptr) {
-            data.assign(tx->attachment()->data()->begin(),
-                        tx->attachment()->data()->end());
-
-            attachmentOffset = ::iroha::CreateAttachmentDirect(
-                    fbbConsensusEvent, tx->attachment()->mime()->c_str(), &data);
-        }
-
-        std::vector<flatbuffers::Offset<::iroha::TransactionWrapper>> transactions;
-
-        flatbuffers::FlatBufferBuilder fbbTx;
-        auto txOffset = ::iroha::CreateTransactionDirect(
-                fbbTx, tx->creatorPubKey()->c_str(), tx->command_type(),
-                flatbuffer_service::CreateCommandDirect(fbbConsensusEvent, tx->command(),
-                                                        tx->command_type()),
-                &signatures, &hashes, attachmentOffset);
-
-        auto buf = fbbTx.GetBufferPointer();
-        std::vector<uint8_t> buffer;
-        buffer.assign(buf, buf + fbbTx.GetSize());
-
-        transactions.push_back(::iroha::CreateTransactionWrapper(
-                fbbConsensusEvent,
-                &buffer
-        ));
-
-        auto consensusEventOffset = ::iroha::CreateConsensusEventDirect(
-                fbbConsensusEvent, &peerSignatures, &transactions, event.code());
-
-        fbbConsensusEvent.Finish(consensusEventOffset);
-        return fbbConsensusEvent.ReleaseBufferPointer();
-    }
-
-    flatbuffers::unique_ptr_t makeCommit(const iroha::ConsensusEvent& event) {
-        flatbuffers::FlatBufferBuilder fbbConsensusEvent(16);
-
-        // At first, peerSignatures is empty. (Is this right?)
-        std::vector<flatbuffers::Offset<iroha::Signature>> peerSignatures;
-        std::vector<flatbuffers::Offset<iroha::Signature>> signatures;
-
-        // Tempolary implementation: Currently, #(tx) is one.
-        auto tx = event.transactions()->Get(0)->tx_nested_root();
-        const auto& aSignature = tx->signatures()->Get(0);
-        const auto& aPeerSignatures = event.peerSignatures();
-
-        for (const auto& aPeerSig : *event.peerSignatures()) {
-            std::vector<uint8_t> aPeerSigBlob(aPeerSig->signature()->begin(),
-                                              aPeerSig->signature()->end());
-            peerSignatures.push_back(::iroha::CreateSignatureDirect(
-                    fbbConsensusEvent, aPeerSig->publicKey()->c_str(), &aPeerSigBlob,
-                    1234567));
-        }
-
-        std::vector<uint8_t> signatureBlob(aSignature->signature()->begin(),
-                                           aSignature->signature()->end());
-
-        signatures.push_back(::iroha::CreateSignatureDirect(
-                fbbConsensusEvent, aSignature->publicKey()->c_str(), &signatureBlob,
-                1234567));
-
-        std::vector<uint8_t> hashes;
-        if (tx->hash() != nullptr) {
-            hashes.assign(tx->hash()->begin(), tx->hash()->end());
-        }
-
-        flatbuffers::Offset<::iroha::Attachment> attachmentOffset;
-        std::vector<uint8_t> data;
-        if (tx->attachment() != nullptr && tx->attachment()->data() != nullptr &&
-            tx->attachment()->mime() != nullptr) {
-            data.assign(tx->attachment()->data()->begin(),
-                        tx->attachment()->data()->end());
-
-            attachmentOffset = ::iroha::CreateAttachmentDirect(
-                    fbbConsensusEvent, tx->attachment()->mime()->c_str(), &data);
-        }
-
-        std::vector<flatbuffers::Offset<::iroha::TransactionWrapper>> transactions;
-
-        flatbuffers::FlatBufferBuilder fbbTx;
-        auto txOffset = ::iroha::CreateTransactionDirect(
-                fbbTx, tx->creatorPubKey()->c_str(), tx->command_type(),
-                flatbuffer_service::CreateCommandDirect(fbbConsensusEvent, tx->command(),
-                                                        tx->command_type()),
-                &signatures, &hashes, attachmentOffset);
-
-        auto buf = fbbTx.GetBufferPointer();
-        std::vector<uint8_t> buffer;
-        buffer.assign(buf, buf + fbbTx.GetSize());
-
-        transactions.push_back(::iroha::CreateTransactionWrapper(
-                fbbConsensusEvent,
-                &buffer
-        ));
-
-        auto consensusEventOffset = ::iroha::CreateConsensusEventDirect(
-                fbbConsensusEvent, &peerSignatures, &transactions, iroha::Code::COMMIT);
-
-        fbbConsensusEvent.Finish(consensusEventOffset);
-        return fbbConsensusEvent.ReleaseBufferPointer();
-    }
-
-
-    namespace peer { // namespace peer
-
-        flatbuffers::Offset<PeerAdd> CreateAdd(const ::peer::Node &peer){
-            flatbuffers::FlatBufferBuilder fbb;
-            return iroha::CreatePeerAdd( fbb, fbb.CreateVector( primitives::CreatePeer(peer) ) );
-        }
-        flatbuffers::Offset<PeerRemove> CreateRemove(const std::string& pubKey){
-            flatbuffers::FlatBufferBuilder fbb;
-            return iroha::CreatePeerRemove( fbb, fbb.CreateString(pubKey) );
-
-        }
-        flatbuffers::Offset<PeerChangeTrust> CreateChangeTrust(const std::string& pubKey,double& delta){
-            flatbuffers::FlatBufferBuilder fbb;
-            return iroha::CreatePeerChangeTrust( fbb, fbb.CreateString( pubKey ), delta );
-        }
-        flatbuffers::Offset<PeerSetTrust> CreateSetTrust(const std::string& pubKey,double& trust){
-            flatbuffers::FlatBufferBuilder fbb;
-            return iroha::CreatePeerSetTrust( fbb, fbb.CreateString(pubKey), trust );
-
-        }
-        flatbuffers::Offset<PeerSetActive> CreateSetActive(const std::string& pubKey,bool active){
-            flatbuffers::FlatBufferBuilder fbb;
-            return iroha::CreatePeerSetActive( fbb, fbb.CreateString(pubKey), active);
-        }
-
-    };
-
-    namespace primitives { // namespace primitives
-
-        std::vector<uint8_t> CreatePeer(const ::peer::Node &peer) {
-            flatbuffers::FlatBufferBuilder fbb;
-            auto peer_cp = iroha::CreatePeer( fbb, fbb.CreateString(peer.publicKey),
-                                              fbb.CreateString(peer.ip), peer.trust, peer.active, peer.join_network, peer.join_validation );
-            fbb.Finish( peer_cp );
-
-            uint8_t* ptr = fbb.GetBufferPointer();
-            return {ptr, ptr + fbb.GetSize()};
-        }
-
-    }
-
-    namespace transaction { // namespace transaction
-
-        const Transaction& CreateTransaction(flatbuffers::FlatBufferBuilder& fbb, iroha::Command cmd_type,
-                                             flatbuffers::Offset<void> command,
-                                             std::string creator,
-                                             std::vector<flatbuffers::Offset<iroha::Signature>> sigs) {
-            flatbuffers::FlatBufferBuilder xbb;
-            auto tx_mt = iroha::CreateTransaction( xbb, xbb.CreateString(creator), cmd_type, command, xbb.CreateVector(sigs) );
-            xbb.Finish(tx_mt);
-            auto hash = hash::sha3_256_hex( toString( *flatbuffers::GetRoot<Transaction>( xbb.GetBufferPointer() ) ) );
-
-            auto tx = iroha::CreateTransaction( fbb, fbb.CreateString(creator),
-                                                cmd_type, command, fbb.CreateVector(sigs),
-                                                fbb.CreateVector( static_cast<std::vector<uint8_t>>( base64::decode(hash) ) ) );
-            fbb.Finish( tx );
-            return *flatbuffers::GetRoot<Transaction>(fbb.GetBufferPointer());
-        }
-
-    };
-=======
 Expected<flatbuffers::unique_ptr_t> toConsensusEvent(
     const iroha::Transaction& fromTx) {
   flatbuffers::FlatBufferBuilder fbb(16);
@@ -1600,8 +930,6 @@
 }
 
 };
->>>>>>> 106d8c95
-
 
 
 }  // namespace flatbuffer_service