--- conflicted
+++ resolved
@@ -21,11 +21,7 @@
     exception
     logger
     config_manager
-<<<<<<< HEAD
     cache_map
-)
-=======
     flatbuffer_service
     connection_with_grpc_flatbuffer
-)
->>>>>>> 948b3169
+)