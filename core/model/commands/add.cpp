/*
Copyright Soramitsu Co., Ltd. 2016 All Rights Reserved.
http://soramitsu.co.jp

Licensed under the Apache License, Version 2.0 (the "License");
you may not use this file except in compliance with the License.
You may obtain a copy of the License at

     http://www.apache.org/licenses/LICENSE-2.0

Unless required by applicable law or agreed to in writing, software
distributed under the License is distributed on an "AS IS" BASIS,
WITHOUT WARRANTIES OR CONDITIONS OF ANY KIND, either express or implied.
See the License for the specific language governing permissions and
limitations under the License.
*/
#include "add.hpp"

#include "../objects/account.hpp"
#include "../objects/asset.hpp"
#include "../../util/logger.hpp"

namespace command {

<<<<<<< HEAD
    /*
      Add<Account> = Account registration.
      Add<Asset>   = Create asset.
      Add<Asset, To<Account>> =  Tie asset to account.

      =========
      Add< Object >
      Add< Object, To> = Tie< Object, To>
    */
=======
    auto default_currency = "iroha";
>>>>>>> 6e4c71f9

    template <>
    void Add<object::Account>::execution() {
        auto uuid = repository::account::add( publicKey, name);
        repository::account::attach(uuid, default_currency, 100);
    }

    template <>
    void Add<object::Asset>::execution() {
<<<<<<< HEAD
        
    }
    /*
    template <>
    void Add<object::Asset, To<object::Account>::execution() {
        
    }
    */
=======
        auto pubkey = "aa";
        repository::asset::add( "creator", name, std::to_string(value));
    }

>>>>>>> 6e4c71f9
}<|MERGE_RESOLUTION|>--- conflicted
+++ resolved
@@ -22,19 +22,8 @@
 
 namespace command {
 
-<<<<<<< HEAD
-    /*
-      Add<Account> = Account registration.
-      Add<Asset>   = Create asset.
-      Add<Asset, To<Account>> =  Tie asset to account.
 
-      =========
-      Add< Object >
-      Add< Object, To> = Tie< Object, To>
-    */
-=======
     auto default_currency = "iroha";
->>>>>>> 6e4c71f9
 
     template <>
     void Add<object::Account>::execution() {
@@ -44,19 +33,8 @@
 
     template <>
     void Add<object::Asset>::execution() {
-<<<<<<< HEAD
-        
-    }
-    /*
-    template <>
-    void Add<object::Asset, To<object::Account>::execution() {
-        
-    }
-    */
-=======
         auto pubkey = "aa";
         repository::asset::add( "creator", name, std::to_string(value));
     }
 
->>>>>>> 6e4c71f9
 }