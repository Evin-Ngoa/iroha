/*
Copyright Soramitsu Co., Ltd. 2016 All Rights Reserved.
http://soramitsu.co.jp

Licensed under the Apache License, Version 2.0 (the "License");
you may not use this file except in compliance with the License.
You may obtain a copy of the License at

     http://www.apache.org/licenses/LICENSE-2.0

Unless required by applicable law or agreed to in writing, software
distributed under the License is distributed on an "AS IS" BASIS,
WITHOUT WARRANTIES OR CONDITIONS OF ANY KIND, either express or implied.
See the License for the specific language governing permissions and
limitations under the License.
*/
#include "transfer.hpp"
#include "../../repository/domain/account_repository.hpp"
#include "../../crypto/hash.hpp"

#include "../../util/logger.hpp"

namespace command {

    template <>
    void Transfer<object::Asset>::execution() {
<<<<<<< HEAD
        auto senderUuid = hash::sha3_256_hex(senderPublicKey);
        auto receiverUuid = hash::sha3_256_hex(receiverPublicKey);
        object::Account sender = repository::account::findByUuid(senderUuid);
        object::Account receiver = repository::account::findByUuid(receiverUuid);

        for(auto& as1: sender.assets){
            if(name == std::get<0>(as1)){
                for(auto& as2: receiver.assets){
                    if(name == std::get<0>(as2)){
                        if(std::get<1>(as1) >= value) {
                            repository::account::update_quantity(
                                    senderUuid, name, std::get<1>(as1) - value
                            );
                            repository::account::update_quantity(
                                    receiverUuid, name, std::get<1>(as2) + value
                            );
                        }
                    }
                }
            }
        }
=======
        logger::debug("Transfer<Asset>") << "| from publicKey :" << senderPublicKey << " |  -" << object::Asset::value << "-> | to publicKey : " << receiverPublicKey << "| ";
        object::Account sender      = repository::account::findByUuid(hash::sha3_256_hex(senderPublicKey));
        object::Account receiver    = repository::account::findByUuid(hash::sha3_256_hex(receiverPublicKey));

        auto senderUuid = hash::sha3_256_hex(senderPublicKey);
        auto receiverUuid = hash::sha3_256_hex(receiverPublicKey);
        for (auto& as1: sender.assets) {
            if (object::Asset::name == std::get<0>(as1)) {
                for (auto& as2: sender.assets) {
                    if (object::Asset::name == std::get<0>(as2)) {
                        repository::account::update_quantity(
                            senderUuid,object::Asset::name, std::get<1>(as1) - object::Asset::value
                        );
                        repository::account::update_quantity(
                            receiverUuid,object::Asset::name, std::get<1>(as2) + object::Asset::value
                        );
                    }
                }
            }
        }
        
>>>>>>> f6401e87
    }

}<|MERGE_RESOLUTION|>--- conflicted
+++ resolved
@@ -24,7 +24,6 @@
 
     template <>
     void Transfer<object::Asset>::execution() {
-<<<<<<< HEAD
         auto senderUuid = hash::sha3_256_hex(senderPublicKey);
         auto receiverUuid = hash::sha3_256_hex(receiverPublicKey);
         object::Account sender = repository::account::findByUuid(senderUuid);
@@ -46,29 +45,6 @@
                 }
             }
         }
-=======
-        logger::debug("Transfer<Asset>") << "| from publicKey :" << senderPublicKey << " |  -" << object::Asset::value << "-> | to publicKey : " << receiverPublicKey << "| ";
-        object::Account sender      = repository::account::findByUuid(hash::sha3_256_hex(senderPublicKey));
-        object::Account receiver    = repository::account::findByUuid(hash::sha3_256_hex(receiverPublicKey));
-
-        auto senderUuid = hash::sha3_256_hex(senderPublicKey);
-        auto receiverUuid = hash::sha3_256_hex(receiverPublicKey);
-        for (auto& as1: sender.assets) {
-            if (object::Asset::name == std::get<0>(as1)) {
-                for (auto& as2: sender.assets) {
-                    if (object::Asset::name == std::get<0>(as2)) {
-                        repository::account::update_quantity(
-                            senderUuid,object::Asset::name, std::get<1>(as1) - object::Asset::value
-                        );
-                        repository::account::update_quantity(
-                            receiverUuid,object::Asset::name, std::get<1>(as2) + object::Asset::value
-                        );
-                    }
-                }
-            }
-        }
-        
->>>>>>> f6401e87
     }
 
 }