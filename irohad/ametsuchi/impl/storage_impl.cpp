--- conflicted
+++ resolved
@@ -134,13 +134,9 @@
       return inserted;
     }
 
-<<<<<<< HEAD
-    bool StorageImpl::insertBlocks(const std::vector<model::Block> &blocks) {
-=======
     bool StorageImpl::insertBlocks(
         const std::vector<std::shared_ptr<shared_model::interface::Block>>
             &blocks) {
->>>>>>> 61969d20
       log_->info("create mutable storage");
       bool inserted = true;
       auto storageResult = createMutableStorage();
@@ -149,11 +145,7 @@
                   &mutableStorage) {
             std::for_each(blocks.begin(), blocks.end(), [&](auto block) {
               inserted &= mutableStorage.value->apply(
-<<<<<<< HEAD
-                  block, [](const auto &block, auto &query, const auto &hash) {
-=======
                   *block, [](const auto &block, auto &query, const auto &hash) {
->>>>>>> 61969d20
                     return true;
                   });
             });
