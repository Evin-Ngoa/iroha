--- conflicted
+++ resolved
@@ -190,11 +190,7 @@
  * Initializing consensus block cache
  */
 void Irohad::initConsensusCache() {
-<<<<<<< HEAD
   block_cache = std::make_shared<iroha::consensus::ConsensusResultCache>();
-=======
-  block_cache = std::make_shared<iroha::consensus::ConsensusBlockCache>();
->>>>>>> ad9143ac
 
   log_->info("[Init] => init consensus block cache");
 }
