--- conflicted
+++ resolved
@@ -38,11 +38,7 @@
        */
       auto createService(
           std::shared_ptr<ametsuchi::BlockQuery> storage,
-<<<<<<< HEAD
           std::shared_ptr<iroha::consensus::ConsensusResultCache> block_cache);
-=======
-          std::shared_ptr<consensus::ConsensusBlockCache> block_cache);
->>>>>>> 15001867
 
       /**
        * Create block loader for loading blocks from given peer by top block
@@ -64,7 +60,7 @@
       std::shared_ptr<BlockLoader> initBlockLoader(
           std::shared_ptr<ametsuchi::PeerQuery> peer_query,
           std::shared_ptr<ametsuchi::BlockQuery> storage,
-          std::shared_ptr<iroha::consensus::ConsensusResultCache> block_cache);
+          std::shared_ptr<iroha::consensus::ConsensusBlockCache> block_cache);
 
       std::shared_ptr<BlockLoaderImpl> loader;
       std::shared_ptr<BlockLoaderService> service;
