--- conflicted
+++ resolved
@@ -34,7 +34,6 @@
       std::string tx_hash{};
 
       enum Status {
-<<<<<<< HEAD
         /// stateless validation failed
         STATELESS_VALIDATION_FAILED,
         /// stateless validation passed
@@ -45,20 +44,10 @@
         STATEFUL_VALIDATION_SUCCESS,
         /// tx pipeline succeeded, tx is committed
         COMMITTED,
-        /// transaction is received, but not validated
-        IN_PROGRESS,
         /// transaction is not in handler map
         NOT_RECEIVED,
         /// tx is expired in mst validation
         MST_EXPIRED,
-=======
-        STATELESS_VALIDATION_FAILED,   // stateless validation failed
-        STATELESS_VALIDATION_SUCCESS,  // stateless validation passed
-        STATEFUL_VALIDATION_FAILED,    // stateful validation failed
-        STATEFUL_VALIDATION_SUCCESS,   // stateful validation passed
-        COMMITTED,                     // tx pipeline succeeded, tx is committed
-        NOT_RECEIVED  // transaction is not in handler map
->>>>>>> 61969d20
       };
 
       Status current_status{};
