--- conflicted
+++ resolved
@@ -47,54 +47,6 @@
 const char *kPeerRetrieveFail = "Failed to retrieve peers";
 const char *kPeerFindFail = "Failed to find requested peer";
 
-<<<<<<< HEAD
-rxcpp::observable<Block> BlockLoaderImpl::retrieveBlocks(
-    model::Peer::KeyType peer_pubkey) {
-  return rxcpp::observable<>::create<Block>(
-      [this, peer_pubkey](auto subscriber) {
-        nonstd::optional<Block> top_block;
-        block_query_->getTopBlocks(1)
-            .subscribe_on(rxcpp::observe_on_new_thread())
-            .as_blocking()
-            .subscribe([&top_block](auto block) {
-              top_block =
-                  *std::unique_ptr<iroha::model::Block>(block->makeOldModel());
-            });
-        if (not top_block.has_value()) {
-          log_->error(kTopBlockRetrieveFail);
-          subscriber.on_completed();
-          return;
-        }
-
-        auto peer = this->findPeer(peer_pubkey);
-        if (not peer.has_value()) {
-          log_->error(kPeerNotFound);
-          subscriber.on_completed();
-          return;
-        }
-
-        proto::BlocksRequest request;
-        grpc::ClientContext context;
-        protocol::Block block;
-
-        // request next block to our top
-        request.set_height(top_block->height + 1);
-
-        auto reader =
-            this->getPeerStub(peer.value()).retrieveBlocks(&context, request);
-        while (reader->Read(&block)) {
-          auto &&result = factory_.deserialize(block);
-          if (not crypto_provider_->verify(result)) {
-            log_->error(kInvalidBlockSignatures);
-            context.TryCancel();
-          } else {
-            subscriber.on_next(result);
-          }
-        }
-        reader->Finish();
-        subscriber.on_completed();
-      });
-=======
 rxcpp::observable<Wrapper<Block>> BlockLoaderImpl::retrieveBlocks(
     const PublicKey &peer_pubkey) {
   return rxcpp::observable<>::create<Wrapper<Block>>([this, peer_pubkey](
@@ -103,7 +55,7 @@
     block_query_->getTopBlocks(1)
         .subscribe_on(rxcpp::observe_on_new_thread())
         .as_blocking()
-        .subscribe([&top_block](auto block) { top_block = block; });
+        .subscribe([&top_block](auto block) { top_block = *std::shared_ptr<iroha::model::Block>(block->makeOldModel()); });
     if (not top_block.has_value()) {
       log_->error(kTopBlockRetrieveFail);
       subscriber.on_completed();
@@ -139,7 +91,6 @@
     reader->Finish();
     subscriber.on_completed();
   });
->>>>>>> d145bf9c
 }
 
 nonstd::optional<Wrapper<Block>> BlockLoaderImpl::retrieveBlock(
