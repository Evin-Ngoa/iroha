/**
 * Copyright Soramitsu Co., Ltd. 2017 All Rights Reserved.
 * http://soramitsu.co.jp
 *
 * Licensed under the Apache License, Version 2.0 (the "License");
 * you may not use this file except in compliance with the License.
 * You may obtain a copy of the License at
 *
 *        http://www.apache.org/licenses/LICENSE-2.0
 *
 * Unless required by applicable law or agreed to in writing, software
 * distributed under the License is distributed on an "AS IS" BASIS,
 * WITHOUT WARRANTIES OR CONDITIONS OF ANY KIND, either express or implied.
 * See the License for the specific language governing permissions and
 * limitations under the License.
 */

#ifndef IROHA_ORDERING_SERVICE_HPP
#define IROHA_ORDERING_SERVICE_HPP

#include <rxcpp/rx-observable.hpp>
<<<<<<< HEAD
#include "model/proposal.hpp"
#include "model/transaction.hpp"
#include "network/peer_communication_service.hpp"
=======
#include "network/peer_communication_service.hpp"

namespace shared_model {
  namespace interface {
    class Transaction;
    class Proposal;
  }  // namespace interface
}  // namespace shared_model
>>>>>>> 61969d20

namespace iroha {
  namespace network {

    /**
     * Ordering gate provide interface with network transaction order
     */
    class OrderingGate {
     public:
      /**
       * Propagate a signed transaction for further processing
       * @param transaction
       */
      virtual void propagateTransaction(
          std::shared_ptr<const shared_model::interface::Transaction>
              transaction) = 0;

      /**
       * Return observable of all proposals in the consensus
       * @return observable with notifications
       */
      virtual rxcpp::observable<
          std::shared_ptr<shared_model::interface::Proposal>>
      on_proposal() = 0;

      /**
       * Set peer communication service for commit notification
       * @param pcs - const reference for PeerCommunicationService
       * design notes: pcs passed by const reference because of cyclic linking
       * between OG and PCS in the implementation. Same reasons to move the pcs
       * dependency not in ctor but make the setter method.
       */
      virtual void setPcs(const PeerCommunicationService &pcs) = 0;

      /**
       * Set peer communication service for commit notification
       * @param pcs - const reference for PeerCommunicationService
       * design notes: pcs passed by const reference because of cyclic linking
       * between OG and PCS in the implementation. Same reasons to move the pcs
       * dependency not in ctor but make the setter method.
       */
      virtual void setPcs(const PeerCommunicationService &pcs) = 0;

      virtual ~OrderingGate() = default;
    };
  }  // namespace network
}  // namespace iroha

#endif  // IROHA_ORDERING_SERVICE_HPP<|MERGE_RESOLUTION|>--- conflicted
+++ resolved
@@ -19,11 +19,6 @@
 #define IROHA_ORDERING_SERVICE_HPP
 
 #include <rxcpp/rx-observable.hpp>
-<<<<<<< HEAD
-#include "model/proposal.hpp"
-#include "model/transaction.hpp"
-#include "network/peer_communication_service.hpp"
-=======
 #include "network/peer_communication_service.hpp"
 
 namespace shared_model {
@@ -32,7 +27,6 @@
     class Proposal;
   }  // namespace interface
 }  // namespace shared_model
->>>>>>> 61969d20
 
 namespace iroha {
   namespace network {
@@ -67,15 +61,6 @@
        */
       virtual void setPcs(const PeerCommunicationService &pcs) = 0;
 
-      /**
-       * Set peer communication service for commit notification
-       * @param pcs - const reference for PeerCommunicationService
-       * design notes: pcs passed by const reference because of cyclic linking
-       * between OG and PCS in the implementation. Same reasons to move the pcs
-       * dependency not in ctor but make the setter method.
-       */
-      virtual void setPcs(const PeerCommunicationService &pcs) = 0;
-
       virtual ~OrderingGate() = default;
     };
   }  // namespace network
