/**
 * Copyright Soramitsu Co., Ltd. 2017 All Rights Reserved.
 * http://soramitsu.co.jp
 *
 * Licensed under the Apache License, Version 2.0 (the "License");
 * you may not use this file except in compliance with the License.
 * You may obtain a copy of the License at
 *
 *        http://www.apache.org/licenses/LICENSE-2.0
 *
 * Unless required by applicable law or agreed to in writing, software
 * distributed under the License is distributed on an "AS IS" BASIS,
 * WITHOUT WARRANTIES OR CONDITIONS OF ANY KIND, either express or implied.
 * See the License for the specific language governing permissions and
 * limitations under the License.
 */

#include "torii/processor/transaction_processor_impl.hpp"

#include <iostream>
#include <utility>

#include <boost/range/adaptor/filtered.hpp>
#include <boost/range/algorithm/for_each.hpp>

#include "cryptography/ed25519_sha3_impl/internal/sha3_hash.hpp"
#include "endpoint.pb.h"
#include "model/transaction_response.hpp"

namespace iroha {
  namespace torii {

    using model::TransactionResponse;
    using Status = model::TransactionResponse::Status;
    using network::PeerCommunicationService;
    using validation::StatelessValidator;

    TransactionProcessorImpl::TransactionProcessorImpl(
        std::shared_ptr<PeerCommunicationService> pcs,
        std::shared_ptr<StatelessValidator> validator,
        std::shared_ptr<MstProcessor> mst_processor)
        : pcs_(std::move(pcs)),
          validator_(std::move(validator)),
          mst_processor_(std::move(mst_processor)) {
      log_ = logger::log("TxProcessor");

      // insert all txs from proposal to proposal set
      pcs_->on_proposal().subscribe([this](model::Proposal proposal) {
        for (const auto &tx : proposal.transactions) {
          proposal_set_.insert(hash(tx).to_string());
          notify(hash(tx).to_string(), Status::STATELESS_VALIDATION_SUCCESS);
        }
      });

      // move commited txs from proposal to candidate map
<<<<<<< HEAD
      pcs_->on_commit().subscribe([this](auto &&blocks) {
=======
      pcs_->on_commit().subscribe([this](
                                      rxcpp::observable<model::Block> blocks) {
>>>>>>> 4e58f778
        blocks.subscribe(
            // on next..
            [this](auto &&block) {
              const auto in_proposal = [this](const auto &tx) {
                return this->proposal_set_.count(hash(tx).to_string());
              };
              boost::for_each(
                  block.transactions | boost::adaptors::filtered(in_proposal),
                  [this](auto &&t) {
                    const auto &h = hash(t).to_string();
                    this->proposal_set_.erase(h);
                    this->candidate_set_.insert(h);
                    this->notify(h, Status::STATEFUL_VALIDATION_SUCCESS);
                  });
            },
            // on complete
            [this]() {
              boost::for_each(this->proposal_set_, [this](auto &&t) {
                return this->notify(t, Status::STATEFUL_VALIDATION_FAILED);
              });
              this->proposal_set_.clear();
              boost::for_each(this->candidate_set_, [this](auto &&t) {
                return this->notify(t, Status::COMMITTED);
              });
              this->candidate_set_.clear();
            });
      });

      mst_processor_->onPreparedTransactions().subscribe(
          [this](auto &&tx) { return this->transactionHandle(tx); });
      mst_processor_->onExpiredTransactions().subscribe([this](auto &&tx) {
        return this->notify(hash(*tx).to_string(), Status::MST_EXPIRED);
      });
    }

    void TransactionProcessorImpl::transactionHandle(
        ConstRefTransaction transaction) {
      log_->info("handle transaction");
      const auto &h = hash(*transaction).to_string();

      if (!validator_->validate(*transaction)) {
        log_->info("stateless validation failed");
        notify(h, Status::STATELESS_VALIDATION_FAILED);
        return;
      }

      if (transaction->signatures.size() < transaction->quorum) {
        log_->info("waiting for quorum signatures");
        mst_processor_->propagateTransaction(transaction);
      } else {
        log_->info("propagating tx");
        pcs_->propagate_transaction(transaction);
      }
      notify(h, Status::STATELESS_VALIDATION_SUCCESS);
    }

    rxcpp::observable<TxResponse>
    TransactionProcessorImpl::transactionNotifier() {
      return notifier_.get_observable();
    }

    void TransactionProcessorImpl::notify(const std::string &hash, Status s) {
      notifier_.get_subscriber().on_next(
          std::make_shared<TransactionResponse>(hash, s));
    }
  }  // namespace torii
}  // namespace iroha<|MERGE_RESOLUTION|>--- conflicted
+++ resolved
@@ -53,12 +53,8 @@
       });
 
       // move commited txs from proposal to candidate map
-<<<<<<< HEAD
-      pcs_->on_commit().subscribe([this](auto &&blocks) {
-=======
       pcs_->on_commit().subscribe([this](
                                       rxcpp::observable<model::Block> blocks) {
->>>>>>> 4e58f778
         blocks.subscribe(
             // on next..
             [this](auto &&block) {
