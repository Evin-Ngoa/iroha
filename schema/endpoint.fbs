include "main.fbs";

namespace iroha;

file_identifier "IROH";
file_extension  "iroha";

table Response {
  message:   string;
  code:      Code;
  signature: Signature;
}

table Ping {
  message:  string;
  sender:   string;
}

<<<<<<< HEAD
table CheckHashResponse {
    isCorrect: bool;
    isRoot: bool;
    isExist: bool;
}

table PeersResponse {
  message:    string;
  peers:      [Peer];
  sender:     string;
=======
table AssetQuery{
  pubKey:      string;
  ledger_name: string;
  domain_name: string;
  asset_name:  string;
  uncommitted:   bool;
}

table AssetResponse {
  message:      string  (required);
  code:         Code;
  assets:       [Asset];
>>>>>>> 65e3b2bc
}

// Used by sending transaction
rpc_service Sumeragi {

    Torii(Transaction):Response (streaming: "none");
    // ToDo rename it.

    // sumeragi uses.
    Verify(ConsensusEvent):Response (streaming: "none");
}

// Used by sending transaction
rpc_service AssetRepository {

    AccountGetAsset(AssetQuery):AssetResponse (streaming: "none");

}

rpc_service Hijiri {
    // Kagami means ping
    Kagami(Ping):Response    (streaming: "none");
}

rpc_service Sync {
    checkHash(Ping):CheckHashResponse     (streaming: "none");
    getPeers(Ping):PeersResponse    (streaming: "none");

    // TODO WIP Can it?
    //fetchStreamTransaction(Ping):TransactionResponse   (streaming: "true")
}<|MERGE_RESOLUTION|>--- conflicted
+++ resolved
@@ -16,7 +16,6 @@
   sender:   string;
 }
 
-<<<<<<< HEAD
 table CheckHashResponse {
     isCorrect: bool;
     isRoot: bool;
@@ -27,7 +26,8 @@
   message:    string;
   peers:      [Peer];
   sender:     string;
-=======
+}
+
 table AssetQuery{
   pubKey:      string;
   ledger_name: string;
@@ -40,7 +40,6 @@
   message:      string  (required);
   code:         Code;
   assets:       [Asset];
->>>>>>> 65e3b2bc
 }
 
 // Used by sending transaction
