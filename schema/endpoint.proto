--- conflicted
+++ resolved
@@ -14,13 +14,8 @@
   STATEFUL_VALIDATION_FAILED = 2;
   STATEFUL_VALIDATION_SUCCESS = 3;
   COMMITTED = 4;
-<<<<<<< HEAD
-  IN_PROGRESS = 5;
-  NOT_RECEIVED = 6;
-  MST_EXPIRED = 7;
-=======
   NOT_RECEIVED = 5;
->>>>>>> 61969d20
+  MST_EXPIRED = 6;
 }
 
 message ToriiResponse {
