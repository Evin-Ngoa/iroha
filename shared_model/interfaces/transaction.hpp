--- conflicted
+++ resolved
@@ -44,12 +44,6 @@
        */
       virtual const types::AccountIdType &creatorAccountId() const = 0;
 
-<<<<<<< HEAD
-      /**
-       * @return actual number of transaction of this user
-       */
-      virtual types::CounterType transactionCounter() const = 0;
-
       /// Type of quorum
       using QuorumType = uint8_t;
 
@@ -58,8 +52,6 @@
        */
       virtual QuorumType quorum() const = 0;
 
-=======
->>>>>>> 61969d20
       /// Type of command
       using CommandType = detail::PolymorphicWrapper<Command>;
 
@@ -77,11 +69,7 @@
             new iroha::model::Transaction();
         oldStyleTransaction->created_ts = createdTime();
         oldStyleTransaction->creator_account_id = creatorAccountId();
-<<<<<<< HEAD
-        oldStyleTransaction->tx_counter = transactionCounter();
         oldStyleTransaction->quorum = quorum();
-=======
->>>>>>> 61969d20
 
         std::for_each(commands().begin(),
                       commands().end(),
