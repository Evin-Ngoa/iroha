--- conflicted
+++ resolved
@@ -9,10 +9,7 @@
   hash_test.cpp
 )
 target_link_libraries(hash_test
-<<<<<<< HEAD
   hash
-=======
->>>>>>> 7a7b1d28
   crypto
   hash
   ssl
