--- conflicted
+++ resolved
@@ -846,12 +846,7 @@
 /**
  * @given RemoveSignatory
  * @when command tries to remove signatory from creator's account but has no
-<<<<<<< HEAD
- * permissions and no grantable permissions
- *       to do that
-=======
  * permissions and no grantable permissions to do that
->>>>>>> bbcb2402
  * @then execute fails and returns false
  */
 TEST_F(RemoveSignatoryTest, InvalidWhenNoPermissionToRemoveFromSelf) {
@@ -1542,19 +1537,11 @@
 }
 
 /**
-<<<<<<< HEAD
-* @given AppendRole
-* @when command tries to append non-existing role and creator does not have any
-* roles
-* @then execute() fails and returns false
-*/
-=======
  * @given AppendRole
  * @when command tries to append non-existing role and creator does not have any
  * roles
  * @then execute() fails and returns false
  */
->>>>>>> bbcb2402
 TEST_F(AppendRoleTest, InvalidCaseNoAccountRoleAndNoPermission) {
   EXPECT_CALL(*wsv_query, getAccountRoles(admin_id))
       .Times(2)
@@ -1568,19 +1555,10 @@
 }
 
 /**
-<<<<<<< HEAD
 * @given AppendRole
-* @when command tries to append role, but creator account does not have
-* necessary permission
+* @when command tries to append role, but creator account does not have* necessary permission
 * @then execute() fails and returns false
 */
-=======
- * @given AppendRole
- * @when command tries to append role, but creator account does not have
- * necessary permission
- * @then execute() fails and returns false
- */
->>>>>>> bbcb2402
 TEST_F(AppendRoleTest, InvalidCaseRoleHasNoPermissions) {
   EXPECT_CALL(*wsv_query, getAccountRoles(admin_id))
       .Times(2)
