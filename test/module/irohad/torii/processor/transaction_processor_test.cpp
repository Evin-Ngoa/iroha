/**
 * Copyright Soramitsu Co., Ltd. 2017 All Rights Reserved.
 * http://soramitsu.co.jp
 *
 * Licensed under the Apache License, Version 2.0 (the "License");
 * you may not use this file except in compliance with the License.
 * You may obtain a copy of the License at
 *
 *        http://www.apache.org/licenses/LICENSE-2.0
 *
 * Unless required by applicable law or agreed to in writing, software
 * distributed under the License is distributed on an "AS IS" BASIS,
 * WITHOUT WARRANTIES OR CONDITIONS OF ANY KIND, either express or implied.
 * See the License for the specific language governing permissions and
 * limitations under the License.
 */

#include "module/irohad/ametsuchi/ametsuchi_mocks.hpp"
#include "module/irohad/multi_sig_transactions/mst_mocks.hpp"
#include "module/irohad/network/network_mocks.hpp"
#include "module/irohad/torii/torii_mocks.hpp"
#include "module/irohad/validation/validation_mocks.hpp"

#include "builders/protobuf/transaction.hpp"
#include "framework/test_subscriber.hpp"
#include "model/transaction_response.hpp"
#include "torii/processor/transaction_processor_impl.hpp"

using namespace iroha;
using namespace iroha::network;
using namespace iroha::validation;
using namespace iroha::torii;
using namespace iroha::model;
using namespace iroha::ametsuchi;
using namespace framework::test_subscriber;

using ::testing::A;
using ::testing::Return;
using ::testing::_;

class TransactionProcessorTest : public ::testing::Test {
 public:
  void SetUp() override {
    pcs = std::make_shared<MockPeerCommunicationService>();
<<<<<<< HEAD
    validation = std::make_shared<MockStatelessValidator>();
    mp = std::make_shared<MockMstProcessor>();

    rxcpp::subjects::subject<Proposal> prop_notifier;
=======

    rxcpp::subjects::subject<std::shared_ptr<shared_model::interface::Proposal>> prop_notifier;
>>>>>>> def7bc4f
    rxcpp::subjects::subject<Commit> commit_notifier;

    EXPECT_CALL(*pcs, on_proposal())
        .WillRepeatedly(Return(prop_notifier.get_observable()));
    EXPECT_CALL(*pcs, on_commit())
        .WillRepeatedly(Return(commit_notifier.get_observable()));

<<<<<<< HEAD
    EXPECT_CALL(*mp, onPreparedTransactionsImpl())
        .WillRepeatedly(Return(mst_prepared_notifier.get_observable()));
    EXPECT_CALL(*mp, onExpiredTransactionsImpl())
        .WillRepeatedly(Return(mst_expired_notifier.get_observable()));

    tp = std::make_shared<TransactionProcessorImpl>(pcs, validation, mp);
=======
    tp = std::make_shared<TransactionProcessorImpl>(pcs);
>>>>>>> def7bc4f
  }

  rxcpp::subjects::subject<iroha::DataType> mst_prepared_notifier;
  rxcpp::subjects::subject<iroha::DataType> mst_expired_notifier;

  std::shared_ptr<MockPeerCommunicationService> pcs;
  std::shared_ptr<TransactionProcessorImpl> tp;
  std::shared_ptr<MockMstProcessor> mp;
};

/**
 * @given simple tx and permanently true tx validator
 * @when transaction_processor handle it
 * @then it returns STATELESS_VALIDATION_SUCCESS
 */
TEST_F(TransactionProcessorTest, ValidTransaction) {
  EXPECT_CALL(*mp, propagateTransactionImpl(_)).Times(0);
  EXPECT_CALL(*pcs, propagate_transaction(_)).Times(1);

<<<<<<< HEAD
  EXPECT_CALL(*validation, validate(A<const Transaction &>()))
      .WillRepeatedly(Return(true));

  auto tx = std::make_shared<Transaction>();
  tx->signatures.emplace_back();
=======
  auto tx = shared_model::proto::TransactionBuilder()
                .creatorAccountId("user@domain")
                .createdTime(iroha::time::now())
                .txCounter(1)
                .setAccountQuorum("user@domain", 2)
                .build()
                .signAndAddSignature(
                    shared_model::crypto::DefaultCryptoAlgorithmType::
                        generateKeypair());
>>>>>>> def7bc4f

  auto wrapper = make_test_subscriber<CallExact>(tp->transactionNotifier(), 1);
  wrapper.subscribe([](auto response) {
    auto resp = static_cast<TransactionResponse &>(*response);
    ASSERT_EQ(resp.current_status,
              TransactionResponse::STATELESS_VALIDATION_SUCCESS);
  });
<<<<<<< HEAD
  tp->transactionHandle(tx);

  ASSERT_TRUE(wrapper.validate());
}

/**
 * @given simple tx and permanently false tx validator
 * @when transaction_processor handle it
 * @then it returns STATELESS_VALIDATION_FAILED
 */
TEST_F(TransactionProcessorTest, InvalidTransaction) {
  EXPECT_CALL(*mp, propagateTransactionImpl(_)).Times(0);
  EXPECT_CALL(*pcs, propagate_transaction(_)).Times(0);

  EXPECT_CALL(*validation, validate(A<const Transaction &>()))
      .WillRepeatedly(Return(false));

  auto tx = std::make_shared<Transaction>();
  tx->signatures.emplace_back();

  auto wrapper = make_test_subscriber<CallExact>(tp->transactionNotifier(), 1);
  wrapper.subscribe([](auto response) {
    auto resp = static_cast<TransactionResponse &>(*response);
    ASSERT_EQ(resp.current_status,
              TransactionResponse::STATELESS_VALIDATION_FAILED);
  });
  tp->transactionHandle(tx);

  ASSERT_TRUE(wrapper.validate());
}

/**
 * @given multisig tx and permanently true tx validator
 * @when transaction_processor handle it
 * @then it goes to mst and after signing goes to PeerCommunicationService
 */
TEST_F(TransactionProcessorTest, MultisigTransaction) {
  EXPECT_CALL(*mp, propagateTransactionImpl(_))
      .Times(1)
      .WillRepeatedly(testing::Invoke([](auto &tx) {
        tx->signatures.emplace_back();
        tx->signatures.emplace_back();
      }));
  EXPECT_CALL(*pcs, propagate_transaction(_)).Times(1);

  EXPECT_CALL(*validation, validate(A<const Transaction &>()))
      .WillRepeatedly(Return(true));

  auto tx = std::make_shared<Transaction>();
  // ensure we have bigger quorum than signatures
  tx->quorum = 2;

  auto wrapper = make_test_subscriber<CallExact>(tp->transactionNotifier(), 2);
  wrapper.subscribe([](auto response) {
    auto resp = static_cast<TransactionResponse &>(*response);
    ASSERT_EQ(resp.current_status,
              TransactionResponse::STATELESS_VALIDATION_SUCCESS);
  });
  tp->transactionHandle(tx);
  mst_prepared_notifier.get_subscriber().on_next(tx);

  ASSERT_TRUE(wrapper.validate());
}

/**
 * @given multisig tx and permanently true tx validator
 * @when transaction_processor handle it
 * @then ensure after expiring it leads to MST_EXPIRED status
 */
TEST_F(TransactionProcessorTest, MultisigExpired) {
  EXPECT_CALL(*mp, propagateTransactionImpl(_)).Times(1);
  EXPECT_CALL(*pcs, propagate_transaction(_)).Times(0);

  EXPECT_CALL(*validation, validate(A<const Transaction &>()))
      .WillRepeatedly(Return(true));

  auto tx = std::make_shared<Transaction>();
  // ensure we have bigger quorum than signatures
  tx->quorum = 2;

  auto wrapper = make_test_subscriber<CallExact>(tp->transactionNotifier(), 2);
  wrapper.subscribe([](auto response) {
    static int idx = 0;
    auto resp = static_cast<TransactionResponse &>(*response);
    ASSERT_EQ(resp.current_status,
              idx++ == 0 ? TransactionResponse::STATELESS_VALIDATION_SUCCESS
                         : TransactionResponse::MST_EXPIRED);
  });
  tp->transactionHandle(tx);
  mst_expired_notifier.get_subscriber().on_next(tx);
=======
  tp->transactionHandle(std::shared_ptr<model::Transaction>(tx.makeOldModel()));
>>>>>>> def7bc4f

  ASSERT_TRUE(wrapper.validate());
}<|MERGE_RESOLUTION|>--- conflicted
+++ resolved
@@ -42,15 +42,10 @@
  public:
   void SetUp() override {
     pcs = std::make_shared<MockPeerCommunicationService>();
-<<<<<<< HEAD
-    validation = std::make_shared<MockStatelessValidator>();
     mp = std::make_shared<MockMstProcessor>();
 
-    rxcpp::subjects::subject<Proposal> prop_notifier;
-=======
-
-    rxcpp::subjects::subject<std::shared_ptr<shared_model::interface::Proposal>> prop_notifier;
->>>>>>> def7bc4f
+    rxcpp::subjects::subject<std::shared_ptr<shared_model::interface::Proposal>>
+        prop_notifier;
     rxcpp::subjects::subject<Commit> commit_notifier;
 
     EXPECT_CALL(*pcs, on_proposal())
@@ -58,16 +53,12 @@
     EXPECT_CALL(*pcs, on_commit())
         .WillRepeatedly(Return(commit_notifier.get_observable()));
 
-<<<<<<< HEAD
     EXPECT_CALL(*mp, onPreparedTransactionsImpl())
         .WillRepeatedly(Return(mst_prepared_notifier.get_observable()));
     EXPECT_CALL(*mp, onExpiredTransactionsImpl())
         .WillRepeatedly(Return(mst_expired_notifier.get_observable()));
 
-    tp = std::make_shared<TransactionProcessorImpl>(pcs, validation, mp);
-=======
-    tp = std::make_shared<TransactionProcessorImpl>(pcs);
->>>>>>> def7bc4f
+    tp = std::make_shared<TransactionProcessorImpl>(pcs, mp);
   }
 
   rxcpp::subjects::subject<iroha::DataType> mst_prepared_notifier;
@@ -87,13 +78,6 @@
   EXPECT_CALL(*mp, propagateTransactionImpl(_)).Times(0);
   EXPECT_CALL(*pcs, propagate_transaction(_)).Times(1);
 
-<<<<<<< HEAD
-  EXPECT_CALL(*validation, validate(A<const Transaction &>()))
-      .WillRepeatedly(Return(true));
-
-  auto tx = std::make_shared<Transaction>();
-  tx->signatures.emplace_back();
-=======
   auto tx = shared_model::proto::TransactionBuilder()
                 .creatorAccountId("user@domain")
                 .createdTime(iroha::time::now())
@@ -103,40 +87,12 @@
                 .signAndAddSignature(
                     shared_model::crypto::DefaultCryptoAlgorithmType::
                         generateKeypair());
->>>>>>> def7bc4f
 
   auto wrapper = make_test_subscriber<CallExact>(tp->transactionNotifier(), 1);
   wrapper.subscribe([](auto response) {
     auto resp = static_cast<TransactionResponse &>(*response);
     ASSERT_EQ(resp.current_status,
               TransactionResponse::STATELESS_VALIDATION_SUCCESS);
-  });
-<<<<<<< HEAD
-  tp->transactionHandle(tx);
-
-  ASSERT_TRUE(wrapper.validate());
-}
-
-/**
- * @given simple tx and permanently false tx validator
- * @when transaction_processor handle it
- * @then it returns STATELESS_VALIDATION_FAILED
- */
-TEST_F(TransactionProcessorTest, InvalidTransaction) {
-  EXPECT_CALL(*mp, propagateTransactionImpl(_)).Times(0);
-  EXPECT_CALL(*pcs, propagate_transaction(_)).Times(0);
-
-  EXPECT_CALL(*validation, validate(A<const Transaction &>()))
-      .WillRepeatedly(Return(false));
-
-  auto tx = std::make_shared<Transaction>();
-  tx->signatures.emplace_back();
-
-  auto wrapper = make_test_subscriber<CallExact>(tp->transactionNotifier(), 1);
-  wrapper.subscribe([](auto response) {
-    auto resp = static_cast<TransactionResponse &>(*response);
-    ASSERT_EQ(resp.current_status,
-              TransactionResponse::STATELESS_VALIDATION_FAILED);
   });
   tp->transactionHandle(tx);
 
@@ -200,11 +156,8 @@
               idx++ == 0 ? TransactionResponse::STATELESS_VALIDATION_SUCCESS
                          : TransactionResponse::MST_EXPIRED);
   });
-  tp->transactionHandle(tx);
+  tp->transactionHandle(std::shared_ptr<model::Transaction>(tx.makeOldModel()));
   mst_expired_notifier.get_subscriber().on_next(tx);
-=======
-  tp->transactionHandle(std::shared_ptr<model::Transaction>(tx.makeOldModel()));
->>>>>>> def7bc4f
 
   ASSERT_TRUE(wrapper.validate());
 }